"""Driver for gradient calculations."""

__authors__ = "James Bergstra, Razvan Pascanu, Arnaud Bergeron, Ian Goodfellow"
__copyright__ = "(c) 2011, Universite de Montreal"
__license__ = "3-clause BSD License"
__contact__ = "theano-dev <theano-dev@googlegroups.com>"

__docformat__ = "restructuredtext en"

import __builtin__
import logging
import warnings
_logger = logging.getLogger('theano.gradient')

import numpy  # for numeric_grad
from collections import deque

import theano
from theano.raise_op import Raise

from theano import gof
from theano.gof import Variable
from theano.gof.python25 import all
import theano.gof.utils

_msg_retType = 'op.grad(...) returned a non-list'
_msg_badlen = 'op.grad(...) returned wrong number of gradients'


def format_as(use_list, use_tuple, outputs):
    """
    Formats the outputs according to the flags `use_list` and `use_tuple`.
    If `use_list` is True, `outputs` is returned as a list (if `outputs`
    is not a list or a tuple then it is converted in a one element list).
    If `use_tuple` is True, `outputs` is returned as a tuple (if `outputs`
    is not a list or a tuple then it is converted into a one element tuple).
    Otherwise (if both flags are false), `outputs` is returned.
    """
    assert not (use_list and use_tuple), \
        "Both flags cannot be simultaneously True"
    if (use_list or use_tuple) and not isinstance(outputs, (list, tuple)):
        if use_list:
            return [outputs]
        else:
            return (outputs,)
    elif not (use_list or use_tuple) and isinstance(outputs, (list, tuple)):
        assert len(outputs) == 1, \
            "Wrong arguments. Expected a one element list"
        return outputs[0]
    elif use_list or use_tuple:
        if use_list:
            return list(outputs)
        else:
            return tuple(outputs)
    else:
        return outputs


def grad_sources_inputs(sources, graph_inputs, warn_type=True):
    """
    A gradient source is a pair (``v``, ``g_v``), in which ``v`` is
    a `Variable`, and ``g_v`` is a `Variable` that is a gradient wrt
    ``v``. More specifically, ``g_v`` is the gradient of an external
    scalar cost, ``cost`` (that is not explicitly used), wrt ``v``.

    This function traverses the graph backward from the ``r`` sources,
    calling ``op.grad(...)`` for all ops with some non-None gradient
    on an output, to compute gradients of ``cost`` wrt intermediate
    variables and ``graph_inputs``.

    The ``op.grad(...)`` functions are called like this:

    .. code-block:: python

        op.grad(op.inputs[:], [total_gradient(v) for v in op.outputs])

    This call to ``op.grad`` should return a list or tuple: one symbolic
    gradient per input. These gradients represent the gradients of
    the same implicit ``cost`` mentionned above, wrt ``op.inputs``.  Note
    that this is **not** the same as the gradient of ``op.outputs`` wrt
    ``op.inputs``.

    If ``op`` has a single input, then ``op.grad`` should return a list
    or tuple of length 1.
    For each input wrt to which ``op`` is not differentiable, it should
    return ``None`` instead of a `Variable` instance.

    If a source ``r`` receives a gradient from another source ``r2``,
    then the effective gradient on ``r`` is the sum of both gradients.



    :type sources: list of pairs of Variable: (v, gradient-on-v) to
                   initialize the total_gradient dictionary
    :param sources: gradients to back-propagate using chain rule
    :type graph_inputs: list of Variable
    :param graph_inputs: variables considered to be constant
        (do not backpropagate through them)
    :type warn_type: bool
    :param warn_type: True will trigger warnings via the logging module when
       the gradient on an expression has a different type than the original
       expression

    :rtype: dictionary whose keys and values are of type Variable
    :return: mapping from each Variable encountered in the backward
        traversal to the gradient with respect to that Variable.

    It is assumed that there is some objective J shared between all members of
    sources, so that for each v, gradient-on-v is the gradient of J with
    respect to v

    """
    gmap = {}
    for (r, g_r) in sources:
        if not hasattr(r, 'type'):
            raise TypeError('sources must be Variables', r)
        if g_r is not None:
            if r in gmap:
                gmap[r] = gmap[r] + g_r
            else:
                gmap[r] = g_r

    graph_outputs = gof.utils.uniq([r for r, g in sources])

    if graph_inputs is None:
        graph_inputs = gof.graph.inputs(graph_outputs)

    for node in gof.graph.io_toposort(graph_inputs,
                                      graph_outputs).__reversed__():
        g_outputs = [gmap.get(o, None) for o in node.outputs]

        #if all output gradients are None, continue
        if all(map(lambda x: x is None, g_outputs)): continue

        #Disable all grad operation on complex. verify_grad don't
        #support them and we don't know we want to handle them.
        for var in node.inputs + node.outputs:
            if (hasattr(var.type, 'dtype') and "complex" in var.type.dtype):
                raise Exception("We do not support grad/Rop/Lop/verify_grad"
                                " on complex.")

        output_arg = g_outputs
        input_arg = node.inputs

        # Each Op's grad function requires inputs and output_grads
        # If the Op destroys any input, but the grad expression uses it,
        # then chances are the resulting graph will have a dependency
        # cycle.  We avoid this cycle by passing (symbolic) copies of
        # each destroyed input.
        try:
            dinputs = [node.inputs[x[0]] for x in node.op.destroy_map.values()]
        except AttributeError:
            dinputs = []

        new_input_arg = []
        for input in input_arg:
            if input in dinputs and hasattr(input, 'copy'):
                new_input_arg.append(input.copy())
            else:
                new_input_arg.append(input)
        input_arg = new_input_arg

        #note that this function is not in a try-except block
        # the rationale:
        #  If the op implements grad, then any exception should be passed to
        #  the caller
        #  If the op doesn't implement grad, this entire function should fail.
        #  Other possibilities:
        #    * return a partial back-prop
        #
        op_grad = node.op.grad(input_arg, output_arg)
        if not isinstance(op_grad, (list, tuple)):
            raise ValueError(_msg_retType, node.op)
        g_inputs = op_grad
        assert isinstance(g_inputs, (list, tuple))
        if len(g_inputs) != len(node.inputs):
            raise ValueError(_msg_badlen,
                    node.op,
                    len(g_inputs),
                    len(node.inputs))
        for ii, (r, g_r) in enumerate(zip(node.inputs, g_inputs)):
            if warn_type:
                if g_r and (getattr(r, 'type', 0) != getattr(g_r, 'type', 1)):
                    r_type = getattr(r, 'type', None)
                    g_r_type = getattr(g_r, 'type', None)
                    _logger.warning('%s.grad returned a different type (%s) '
                            'for input %i of type (%s)',
                            node.op, g_r_type, ii, r_type)
            if g_r is not None:
                assert r is not None
                if r in gmap:
                    gmap[r] = gmap[r] + g_r
                else:
                    gmap[r] = g_r
    return gmap


class BadGradOp(gof.Op):
    """
        An Op representing a gradient that cannot be computed.
        theano.tensor.grad checks the graphs it returns to ensure
        they do not contain these ops.
        theano.function also checks that the subgraph it implements
        does not contain these ops.
    """

    def __init__(self, exc, msg=""):
        """
        exc: the exception type to raise if a subgraph contains
             this op.
        msg: the message to include in the exception.
        """

        self.exc = exc
        self.msg = msg

    def __eq__(self, other):
        return type(self) == type(other)

    def __hash__(self):
        return hash((type(self)))

    def __str__(self):
        return "BadGrad{%s,%s}"%(self.exc,self.msg)

    def make_node(self,x):
        return gof.Apply(self, [x], [x.type()] )

    def perform(self, node, inputs, out_storage):
        """ This should never be called"""
        raise AssertionError("A BadGradOp should never be compiled, "+\
                "and certainly not executed.")
        #Note: essentially, this op should just be NaNs_like(inputs[0])
        #but 0 * BadGradOp(x) + y optimizes to just y
        #so until we develop a way of symbolically representing a variable
        #that is always NaN and implement the logic for 0 * NaN = NaN, etc.
        #the only way we can guarantee correctness of a theano function
        #is to guarantee that its initial subgraph contained no BadGradOps

    def raise_exc(self):
        raise self.exc(self.msg)


class GradNotImplementedOp(BadGradOp):
    """ A BadGradOp representing a gradient that hasn't been implemented yet.
    """

    def __init__(self, op, x_pos):
        """
            op: A theano op  whose grad is not implemented for some input
            x_pos: An int, giving the index in the op's input list of
                a variable for which the gradient is not implemented
                (if op has unimplemented gradients for several inputs,
                it must still return a separate UnimplementedGradOp for
                each)
        """

        assert isinstance(op, gof.Op)
        assert isinstance(x_pos, int)
        assert x_pos >= 0

        super(GradNotImplementedOp,self).__init__(NotImplementedError,
                "%s does not implement its gradient with respect to input %d" \
                % (str(type(op)), x_pos))


def grad_not_implemented(op, x_pos, x):
    """
    Return an un-computable symbolic variable of type `x.type`.

    If any call to tensor.grad results in an expression containing this
    un-computable variable, an exception (NotImplementedError) will be
    raised indicating that the gradient on the
    `x_pos`'th input of `op` has not been implemented. Likewise if
    any call to theano.function involves this variable.
    """

    return GradNotImplementedOp(op, x_pos)(x)

<<<<<<< HEAD
def check_for_bad_grad( variables ):
    """
        variables: A gof.Variable or list thereof

        Raises an exception if any of the variables represents
        an expression involving a BadGradOp
    """

    #preprocess variables to make sure it is a list and make
    #sure everything is really a variable and not a
    #theano.compile.io.SymbolicOutput
    if not isinstance(variables, list):
        variables = [ variables ]

    for i in xrange(len(variables)):
        if not isinstance(variables[i],gof.Variable):
            if hasattr(variables[i],'variable') and \
                    isinstance(variables[i].variable,gof.Variable):
                variables[i] = variables[i].variable

    for v in gof.graph.ancestors(variables):
        if v.owner is not None and isinstance(v.owner.op,BadGradOp):
            v.owner.op.raise_exc()


    """
    #implemented using a deque rather than recursion because python recursion
    #limit is set low by default

    #handle the case where var is a theano.compile.io.SymbolicOutput
    if hasattr(variables,'variable'):
        variables = [ variables.variable ]

    if not (isinstance(variables, list) or \
            isinstance(variables, gof.Variable)):
        raise TypeError("Expected gof.Variable or list thereof, got "+\
                    str(type(variables)))

    if not isinstance(variables,list):
        variables = [ variables ]

    vars_to_check = deque(variables)
    already_checked = set([])

    while True:
        try:
            var = vars_to_check.pop()
        except IndexError:
            break


        if var not in already_checked:
            already_checked.update([var])
=======
>>>>>>> 848b62bd

def raise_if_bad_grad(node):
    if node is not None:
        if isinstance(node.op, BadGradOp):
            op.raise_exc()


class BadGradFeature(gof.Feature):
    def on_import(self, fgraph, node):
        raise_if_bad_grad(node)

<<<<<<< HEAD
            if node is not None:
                op = node.op
                if isinstance(op, BadGradOp):
                    op.raise_exc()
                vars_to_check.extendleft(node.inputs)
            #end if node is not None
        #end if not already_checked
    #end while
    """
=======
theano.compile.function_module.std_fgraph.features.append(BadGradFeature)
>>>>>>> 848b62bd


########################
# R Operator
########################


def Rop(f, wrt, eval_points):
    """
    Computes the R operation on `f` wrt to `wrt` evaluated at points given
    in `eval_points`. Mathematically this stands for the jacobian of `f` wrt
    to `wrt` right muliplied by the eval points.

    :type f: Variable or list of Variables
             `f` stands for the output of the computational graph to which you
             want to apply the R operator
    :type wrt: Variable or list of `Variables`s
               variables for which you compute the R operator of the expression
               described by `f`
    :type eval_points: Variable or list of Variables
                       evalutation points for each of the variables in `wrt`
    :rtype: Variable or list/tuple of Variables depending on type of f
    :return: symbolic expression such that
        R_op[i] = sum_j ( d f[i] / d wrt[j]) eval_point[j]
        where the indices in that expression are magic multidimensional
        indices that specify both the position within a list and all
        coordinates of the tensor element in the last.
        If `wrt` is a list/tuple, then return a list/tuple with the results.
    """
    from theano.tensor import as_tensor_variable
    using_list = isinstance(f, list)
    using_tuple = isinstance(f, tuple)
    if not isinstance(wrt, (list, tuple)):
        wrt = [wrt]

    if not isinstance(eval_points, (list, tuple)):
        eval_points = [eval_points]

    if not isinstance(f, (list, tuple)):
        f = [f]

    assert len(wrt) == len(eval_points)

    # Check that each element of wrt corresponds to an element
    # of eval_points with the same dimensionality.
    for pack in enumerate(zip(wrt, eval_points)):
        i = pack[0]
        wrt_elem, eval_point = pack[1]
        if not isinstance(wrt_elem, gof.Variable):
            wrt_elem = as_tensor_variable(wrt_elem)
        if not isinstance(eval_point, gof.Variable):
            eval_point = as_tensor_variable(eval_point)

        try:

            if wrt_elem.type.ndim != eval_point.type.ndim:
                raise ValueError('Element ' +
                                 str(i) +
                                 ' of wrt/eval_point have mismatched ' +
                                 'dimensionality: ' +
                                 str(wrt_elem.type.ndim) +
                                 ' versus ' +
                                 str(eval_point.type.ndim))
        except AttributeError:
            # wrt_elem and eval_point don't always have ndim like random type
            # Tensor, Sparse and CudaNdArray have the ndim attribute
            pass

    seen_nodes = {}

    def _traverse(node):
        """ TODO: writeme """
        if node is None:
            return None
        else:
            op = node.op
            inputs = node.inputs

            # Compute the evaluation points corresponding to each of the
            # inputs of the node
            local_eval_points = []
            for inp in inputs:
                if inp in wrt:
                    local_eval_points.append(eval_points[wrt.index(inp)])
                elif inp.owner is None:
                    try:
                        local_eval_points.append(inp.zeros_like())
                    except:
                        # None should be used for non-differentiable
                        # arguments, like for example random states
                        local_eval_points.append(None)
                elif inp.owner in seen_nodes:

                    local_eval_points.append(
                        seen_nodes[inp.owner][inp.owner.outputs.index(inp)])

                else:
                    # We actually need to compute the R_op for this node

                    _traverse(inp.owner)
                    local_eval_points.append(
                        seen_nodes[inp.owner][inp.owner.outputs.index(inp)])
            same_type_eval_points = []
            for x, y in zip(inputs, local_eval_points):
                if y is not None:
                    if not isinstance(x, gof.Variable):
                        x = as_tensor_variable(x)
                    if not isinstance(y, gof.Variable):
                        y = as_tensor_variable(y)
                    y = x.type.filter_variable(y)
                    assert x.type == y.type
                    same_type_eval_points.append(y)
                else:
                    same_type_eval_points.append(y)

            seen_nodes[node] = op.R_op(node.inputs, same_type_eval_points)
            return None

    # Populate the dictionary
    for out in f:
        _traverse(out.owner)

    rval = []
    for out in f:
        if out in wrt:
            rval.append(eval_points[wrt.index(out)])
        elif seen_nodes[out.owner][out.owner.outputs.index(out)] is None:
            raise ValueError(('The function is not differentiable with '
                              'respect to the provided inputs !'))
        else:
            rval.append(seen_nodes[out.owner][out.owner.outputs.index(out)])

    return format_as(using_list, using_tuple, rval)


def Lop(f, wrt, eval_points, consider_constant=None, warn_type=False,
         disconnected_inputs='raise'):
    """
    Computes the L operation on `f` wrt to `wrt` evaluated at points given
    in `eval_points`. Mathematically this stands for the jacobian of `f` wrt
    to `wrt` left muliplied by the eval points.

    :type f: Variable or list of Variables
        `f` stands for the output of the computational graph to which you
        want to apply the L operator
    :type wrt: Variable or list of `Variables`s
        variables for which you compute the L operator of the expression
        described by `f`
    :type eval_points: Variable or list of Variables
                        evalutation points for each of the variables in `f`

    :rtype: Variable or list/tuple of Variables depending on type of f
    :return: symbolic expression such that
        L_op[i] = sum_i ( d f[i] / d wrt[j]) eval_point[i]
        where the indices in that expression are magic multidimensional
        indices that specify both the position within a list and all
        coordinates of the tensor element in the last
        If `f` is a list/tuple, then return a list/tuple with the results.
    """
    if consider_constant is None:
        consider_constant = []

    if type(eval_points) not in (list, tuple):
        eval_points = [eval_points]

    using_list = isinstance(wrt, list)
    using_tuple = isinstance(wrt, tuple)

    if not isinstance(f, (list, tuple)):
        f = [f]

    inputs = gof.graph.inputs(f)
    gmap = grad_sources_inputs(
        zip(f, eval_points),
        list(inputs) + list(consider_constant),
        warn_type=warn_type)

    # Note : If p is not in gmap there can be several reasons, among which
    # is the fact that p might not be part of the computational graph. A
    # simple example is that for a+b for e.g. a[0] is not part of the graph,
    # so Theano does not know how to compute TT.grad(TT.sum(a+b), a[0])
    # such subtle cases can be fixed by a more careful implementation of the
    # gradient, but for now Theano needs to throw an exception, and make the
    # user aware that it does not know how to compute that gradient
    if not isinstance(wrt, (list, tuple)):
        wrt = [wrt]
    ret = []
    for p in wrt:
        if p in gmap:
            ret.append(gmap[p])
        else:
            message = ("Lop method was asked to compute the gradient "
                    "with respect to a variable that is not part of "
                    "the computational graph of the cost, or is used "
                    "only by a non-differentiable operator: %s" % p)
            if disconnected_inputs == 'ignore':
                pass
            elif disconnected_inputs == 'warn':
                warnings.warn(message, stacklevel=1)
            elif disconnected_inputs == 'raise':
                raise ValueError(message)
            else:
                raise ValueError("Invalid value for keyword "
                        "'disconnected_inputs', valid values are "
                        "'ignore', 'warn' and 'raise'.")
            ret.append(p.zeros_like())

    return format_as(using_list, using_tuple, ret)


#########################
# Gradient
#########################

def grad(cost, wrt, g_cost=None, consider_constant=None, warn_type=False,
         disconnected_inputs='raise'):
    """
    :type cost: Scalar (0-dimensional) Variable.
    :type wrt: Variable or list of Variables.
    :type g_cost: Scalar Variable, or None.
    :param g_cost: an expression for the gradient through cost.  The default is
        ``ones_like(cost)``.
    :param consider_constant: a list of expressions not to backpropagate
        through

    :param warn_type: a value of True will cause warnings to be logged for any
        Op that emits a gradient that does not match its input type.

    :type disconnected_inputs: string
    :param disconnected_inputs: Defines the behaviour if some of the variables
        in ``wrt`` are not part of the computational graph computing ``cost``
        (or if all links are non-differentiable). The possible values are:
        - 'ignore': considers that the gradient on these parameters is zero.
        - 'warn': consider the gradient zero, and print a warning.
        - 'raise': raise an exception.

    :rtype: Variable or list/tuple of Variables (depending upon `wrt`)

    :return: symbolic expression of gradient of `cost` with respect to `wrt`.
             If an element of `wrt` is not differentiable with respect
             to the output, then a zero variable is returned.
             It returns an object of same type as `wrt`: a list/tuple
             or Variable in all cases.

    This function is a wrapper around the more general function
    `theano.gradient.grad_sources_inputs``.

    """
    if consider_constant is None:
        consider_constant = []
    else:
        #error checking on consider_constant: verify that it is a collection
        # of theano variables
        # this is important, if someone accidentally passes a nested data
        # structure with theano variables at the leaves, only the root will
        # be properly considered constant
        if not hasattr(consider_constant, '__iter__'):
            raise TypeError('consider_constant must be an iterable collection,'
                    ' got ' + str(type(consider_constant)))
        for elem in consider_constant:
            if not isinstance(elem, gof.Variable):
                raise TypeError('Elements of consider_constant must be '
                                'variables, but got ' + str(type(elem)))

    if not isinstance(cost, Variable):
        raise TypeError(('In grad(), cost argument should be '
                         'a Variable.'), cost)

    if cost.type.ndim:
        raise TypeError(
                'In theano.gradient.grad, "cost" argument should be a scalar,'
                ' but ndim is %i (should be 0). If you want to compute the'
                ' gradient of the sum of cost, you should use cost.sum().'
                % cost.type.ndim)

    if g_cost is None:
        from theano import tensor
        g_cost = tensor.ones_like(cost)
    inputs = gof.graph.inputs([cost])
    gmap = grad_sources_inputs(
        [(cost, g_cost)],
        list(inputs) + list(consider_constant),
        warn_type=warn_type)

    # Note : If p is not in gmap there can be several reasons, among which
    # is the fact that p might not be part of the computational graph. A
    # simple example is that for a+b for e.g. a[0] is not part of the graph,
    # so Theano does not know how to compute TT.grad(TT.sum(a+b), a[0])
    # such subtle cases can be fixed by a more careful implementation of the
    # gradient, but for now Theano needs to throw an exception, and make the
    # user aware that it does not know how to compute that gradient
    using_list = isinstance(wrt, list)
    using_tuple = isinstance(wrt, tuple)

    if not isinstance(wrt, (list, tuple)):
        wrt = [wrt]
    ret = []
    for p in wrt:
        if p in gmap:
            ret.append(gmap[p])
        else:
            message = ("grad method was asked to compute the gradient "
                    "with respect to a variable that is not part of "
                    "the computational graph of the cost, or is used "
                    "only by a non-differentiable operator: %s" % p)
            if disconnected_inputs == 'ignore':
                pass
            elif disconnected_inputs == 'warn':
                warnings.warn(message, stacklevel=1)
            elif disconnected_inputs == 'raise':
                raise ValueError(message)
            else:
                raise ValueError("Invalid value for keyword "
                        "'disconnected_inputs', valid values are "
                        "'ignore', 'warn' and 'raise'.")
            ret.append(p.zeros_like())

        if cost.name is not None and p.name is not None \
                and ret[-1].name is None:
            ret[-1].name = '(d%s/d%s)' % (cost.name, p.name)

    # new_vars is meant to be a list of all variables created
    # by this call to grad(), which will be visible to the caller
    # after we return.
    new_vars = graph.ancestors(ret,
            blockers=graph.ancestors(cost) + list(wrt))
    map(raise_if_bad_grad, [v.owner for v in new_vars])

    return format_as(using_list, using_tuple, ret)


class numeric_grad(object):
    """
    Compute the numeric derivative of a scalar-valued function at a particular
    point.
    """

    # Note on step sizes and tolerances:
    #
    # There is a relationship between the step size and the function value and
    # the measurement error that is incurred due to rounding.  The finite
    # difference we measure is
    # delta = f(x0) - f(x0+eps)
    #
    # For maximum precision, f should be close to zero.
    # For every power of 2 that f departs from zero, we lose a bit of precision
    # in delta.
    #
    # Even in this case of maximum accuracy, there is a tradeoff between
    # stepsize and measurement error.
    # Taking small steps allows us to measure large derivatives accuractly,
    # but longer steps are required to measure small derivatives accurately.
    # However longer steps introduce bias into our measurement in general
    # for non-linear functions.
    #
    # It would be interesting to have a version of numeric grad that used an
    # adaptive stepsize.
    #
    # For now, we use a heuristic that catches very bad gradients, but is not
    # perfectly accurate.
    type_eps = {'float64': 1e-7,
            'float32': 3e-4,
            numpy.dtype('float64'): 1e-7,
            numpy.dtype('float32'): 3e-4}

    def __init__(self, f, pt, eps=None, out_type=None):
        """Return the gradient of f at pt.

        :param f: a differentiable function such that f(*pt) is a scalar
        :param pt: an ndarray, a list of ndarrays or tuple of ndarrays
        :param out_type: dtype of output, if complex (i.e. 'complex32' or
        'complex64')
        This function computes the gradient by a one-sided finite
        differences of a fixed step size (eps).

        It is assumed that f(...) will return a scalar.
        It is assumed that all f's inputs are numpy.ndarray objects.

        :param eps: the stepsize for the finite differencing.  None means
          input dtype-dependent. See `type_eps`.
        """

        def prod(inputs):
            rval = 1
            for i in inputs:
                rval *= i
            return rval

        packed_pt = False
        if not isinstance(pt, (list, tuple)):
            pt = [pt]
            packed_pt = True

        apt = [numpy.array(p) for p in pt]

        shapes = [p.shape for p in apt]
        dtypes = [str(p.dtype) for p in apt]

        # TODO: remove this eventually (why was this here in the first place ?)
        # In the case of CSM, the arguments are a mixture of floats and
        # integers...
        # if not dtypes == [dtypes[0]] * len(apt):
        #      raise TypeError('All function arguments must have same dtype')

        total_size = __builtin__.sum(prod(sh) for sh in shapes)

        working_dtype = __builtin__.min((self.type_eps[dt], dt)
                                        for dt in dtypes)[1]

        # create un-initialized memory
        x = numpy.ndarray((total_size,), dtype=working_dtype)
        if (not out_type is None) and (out_type.startswith('complex')):
            gx = numpy.ndarray((total_size,), dtype=out_type)
        else:
            gx = numpy.ndarray((total_size,), dtype=working_dtype)

        if eps is None:
            eps = __builtin__.max(self.type_eps[dt] for dt in dtypes)

        # set up aliases so that apt[i] is backed by memory in x
        # and self.gf is backed by memory in gx
        cur_pos = 0
        self.gf = []
        for i, p in enumerate(apt):
            p_size = prod(p.shape)
            # set up alias
            apt[i] = x[cur_pos: cur_pos + p_size].reshape(p.shape)
            self.gf.append(gx[cur_pos: cur_pos + p_size].reshape(p.shape))
            # initialize with p's value
            apt[i][...] = p
            cur_pos += p_size

        f_x = f(*[p.copy() for p in apt])

        # now iterate over the elements of x, and call f on apt.
        x_copy = x.copy()
        for i in xrange(total_size):
            x[:] = x_copy

            x[i] += eps
            f_eps = f(*apt)

            # TODO: remove this when it is clear that the next
            # replacemement does not pose problems of its own.  It was replaced
            # for its inability to handle complex variables.
            # gx[i] = numpy.asarray((f_eps - f_x) / eps)

            gx[i] = ((f_eps - f_x) / eps)

        if packed_pt:
            self.gf = self.gf[0]

    @staticmethod
    def abs_rel_err(a, b):
        """Return absolute and relative error between a and b.

        The relative error is a small number when a and b are close, relative
        to how big they are.

        Formulas used:
            abs_err = abs(a - b)
            rel_err = abs_err / max(abs(a) + abs(b), 1e-8)

        The denominator is clipped at 1e-8 to avoid dividing by 0 when a and b
        are both close to 0.

        The tuple (abs_err, rel_err) is returned
        """
        abs_err = abs(a - b)
        rel_err = abs_err / numpy.maximum(abs(a) + abs(b), 1e-8)
        return (abs_err, rel_err)

    def abs_rel_errors(self, g_pt):
        """Return the abs and rel error of gradient estimate `g_pt`

        `g_pt` must be a list of ndarrays of the same length as self.gf,
        otherwise a ValueError is raised.

        Corresponding ndarrays in `g_pt` and `self.gf` must have the same
        shape or ValueError is raised.

        """
        if len(g_pt) != len(self.gf):
            raise ValueError(
                    'argument has wrong number of elements',
                    len(g_pt))
        errs = []
        for i, (a, b) in enumerate(zip(g_pt, self.gf)):
            if a.shape != b.shape:
                raise ValueError(
                        'argument element %i has wrong shape %s' % (
                            i, str((a.shape, b.shape))))
            errs.append(numeric_grad.abs_rel_err(a, b))
        return errs

    def max_err(self, g_pt, abs_tol, rel_tol):
        """Find the biggest error between g_pt and self.gf.

        What is measured is the violation of relative and absolute errors,
        wrt the provided tolerances (abs_tol, rel_tol).
        A value > 1 means both tolerances are exceeded.

        Return the argmax of min(abs_err / abs_tol, rel_err / rel_tol) over
        g_pt, as well as abs_err and rel_err at this point.
        """
        pos = []
        errs = []
        abs_errs = []
        rel_errs = []

        abs_rel_errs = self.abs_rel_errors(g_pt)
        for abs_err, rel_err in abs_rel_errs:
            if not numpy.all(numpy.isfinite(abs_err)):
                raise ValueError('abs_err not finite', repr(abs_err))
            if not numpy.all(numpy.isfinite(rel_err)):
                raise ValueError('rel_err not finite', repr(rel_err))
            scaled_err = numpy.minimum(abs_err / abs_tol, rel_err / rel_tol)
            max_i = scaled_err.argmax()

            pos.append(max_i)
            errs.append(scaled_err.flatten()[max_i])
            abs_errs.append(abs_err.flatten()[max_i])
            rel_errs.append(rel_err.flatten()[max_i])

        # max over the arrays in g_pt
        max_arg = numpy.argmax(errs)
        max_pos = pos[max_arg]
        return (max_arg, pos[max_arg], abs_errs[max_arg], rel_errs[max_arg])


def verify_grad(fun, pt, n_tests=2, rng=None, eps=None,
                out_type=None, abs_tol=None,
                rel_tol=None, mode=None, cast_to_output_type=False):
    """Test a gradient by Finite Difference Method. Raise error on failure.

    Example:
        >>> verify_grad(theano.tensor.tanh,
                        (numpy.asarray([[2,3,4], [-1, 3.3, 9.9]]),),
                        rng=numpy.random)

    Raises an Exception if the difference between the analytic gradient and
    numerical gradient (computed through the Finite Difference Method) of a
    random projection of the fun's output to a scalar exceeds the given
    tolerance.

    :param fun: a Python function that takes Theano variables as inputs,
        and returns a Theano variable. For instance, an Op instance with
        a single output.
    :param pt: the list of numpy.ndarrays to use as input values.
        These arrays must be either float32 or float64 arrays.
    :param n_tests: number of times to run the test
    :param rng: random number generator used to sample u, we test gradient
        of sum(u * fun) at pt
    :param eps: stepsize used in the Finite Difference Method (Default
        None is type-dependent)
        Raising the value of eps can raise or lower the absolute and
        relative error of the verification depending of the
        Op. Raising the eps do not lower the verification quality. It
        is better to raise eps then raising abs_tol or rel_tol.
    :param out_type: dtype of output, if complex (i.e. 'complex32' or
        'complex64')
    :param abs_tol: absolute tolerance used as threshold for gradient
        comparison
    :param rel_tol: relative tolerance used as threshold for gradient
        comparison

    :note: WARNING to unit-test writers: if `op` is a function that builds
        a graph, try to make it a SMALL graph.  Often verify grad is run
        in debug mode, which can be very slow if it has to verify a lot of
        intermediate computations.

    :note: This function does not support multiple outputs. In
        tests/test_scan.py there is an experimental verify_grad that
        covers that case as well by using random projections.

    """
    from theano import compile, shared
    import theano.tensor
    from theano.tensor import as_tensor_variable, cast, TensorType
    assert isinstance(pt, (list, tuple))
    pt = [numpy.array(p) for p in pt]

    for i, p in enumerate(pt):
        if p.dtype not in ('float32', 'float64'):
            raise TypeError(('verify_grad can work only with floating point '
                'inputs, but input %i has dtype "%s".') % (i, p.dtype))

    _type_tol = dict(  # relative error tolerances for different types
            float32=1e-2,
            float64=1e-4)

    if abs_tol is None:
        abs_tol = __builtin__.max(_type_tol[str(p.dtype)] for p in pt)
    if rel_tol is None:
        rel_tol = __builtin__.max(_type_tol[str(p.dtype)] for p in pt)

    if rng is None:
        raise TypeError(('rng should be a valid instance of '
                        'numpy.random.RandomState. You may '
                         'want to use theano.tests.unittest'
                         '_tools.verify_grad instead of '
                         'theano.gradient.verify_grad.'))

    # We allow input downcast in function, because numeric_grad works in the
    # most precise dtype used among the inputs, so we may need to cast some.
    def function(inputs, output):
        if mode is None:
            f = compile.function(inputs, output, accept_inplace=True,
                    allow_input_downcast=True, on_unused_input='ignore')
        else:
            f = compile.function(inputs, output, accept_inplace=True,
                    allow_input_downcast=True, mode=mode,
                    on_unused_input='ignore')
        return f

    tensor_pt = [TensorType(
            as_tensor_variable(p).dtype,
            as_tensor_variable(p).broadcastable)(name='input %i' % i)
        for i, p in enumerate(pt)]

    #fun can be either a function or an actual Op instance
    o_output = fun(*tensor_pt)

    if isinstance(o_output, list):
        raise NotImplementedError(('cant (yet) autotest gradient of fun '
                                   'with multiple outputs'))
        # we could make loop over outputs making random projections R for each,
        # but this doesn't handle the case where not all the outputs are
        # differentiable... so I leave this as TODO for now -JB.

    o_fn = function(tensor_pt, o_output)
    o_fn_out = o_fn(*[p.copy() for p in pt])

    if isinstance(o_fn_out, tuple) or isinstance(o_fn_out, list):
        raise TypeError('It seems like you are trying to use verify_grad '
                'on an op or a function which outputs a list: there should'
                ' be a single (array-like) output instead')

    # random_projection should not have elements too small,
    # otherwise too much precision is lost in numerical gradient
    def random_projection():
        plain = rng.rand(*o_fn_out.shape) + 0.5
        if cast_to_output_type:
            return numpy.array(plain, o_output.dtype)
        return plain

    t_r = shared(random_projection())

    # random projection of o onto t_r
    # This sum() is defined above, it's not the builtin sum.
    cost = theano.tensor.sum(t_r * o_output)

    cost_fn = function(tensor_pt, cost)

    #todo-- determine if this is actually needed
    g_cost = as_tensor_variable(1.0, name='g_cost')
    if cast_to_output_type:
        g_cost = cast(g_cost, o_output.dtype)

    symbolic_grad = grad(cost, tensor_pt, g_cost,
                         disconnected_inputs='ignore')

    grad_fn = function(tensor_pt, symbolic_grad)

    for test_num in xrange(n_tests):
        num_grad = numeric_grad(cost_fn, [p.copy() for p in pt], eps, out_type)

        analytic_grad = grad_fn(*[p.copy() for p in pt])

        # Since `tensor_pt` is a list, `analytic_grad` should be one too.
        assert isinstance(analytic_grad, list)

        max_arg, max_err_pos, max_abs_err, max_rel_err =\
                num_grad.max_err(analytic_grad, abs_tol, rel_tol)

        if max_abs_err > abs_tol and max_rel_err > rel_tol:
            raise verify_grad.E_grad(max_arg, max_err_pos,
                    max_abs_err, max_rel_err, abs_tol, rel_tol)

        #get new random projection for next test
        if test_num < n_tests - 1:
            t_r.set_value(random_projection(), borrow=True)


class GradientError(Exception):
    """This error is raised when a gradient is calculated, but incorrect."""
    def __init__(self, arg, err_pos, abs_err, rel_err, abs_tol, rel_tol):
        self.arg = arg
        self.err_pos = err_pos
        self.abs_err = abs_err
        self.rel_err = rel_err
        self.abs_tol = abs_tol
        self.rel_tol = rel_tol

    def __str__(self):
        # args may have been inserted by e.g. makeTester
        args_msg = ", ".join(str(a) for a in self.args)
        return """\
GradientError: numeric gradient and analytic gradient exceed tolerance:
        At position %i of argument %i,
            abs. error = %f,  abs. tolerance = %f
            rel. error = %f,  rel. tolerance = %f
Exception args: %s""" % (self.err_pos, self.arg,
                         self.abs_err, self.abs_tol,
                         self.rel_err, self.rel_tol,
                         args_msg)

verify_grad.E_grad = GradientError


def jacobian(expression, wrt, consider_constant=None, warn_type=False,
             disconnected_inputs='raise'):
    """
    :type expression: Vector (1-dimensional) Variable
    :type wrt: Variable or list of Variables

    :param consider_constant: a list of expressions not to backpropagate
        through

    :param warn_type: a value of True will cause warnings to be logged for any
        Op that emits a gradient that does not match its input type.

    :type disconnected_inputs: string
    :param disconnected_inputs: Defines the behaviour if some of the variables
        in ``wrt`` are not part of the computational graph computing ``cost``
        (or if all links are non-differentiable). The possible values are:
        - 'ignore': considers that the gradient on these parameters is zero.
        - 'warn': consider the gradient zero, and print a warning.
        - 'raise': raise an exception.

    :return: either a instance of Variable or list/tuple of Variables
            (depending upon `wrt`) repesenting the jacobian of `expression`
            with respect to (elements of) `wrt`. If an element of `wrt` is not
            differentiable with respect to the output, then a zero
            variable is returned. The return value is of same type
            as `wrt`: a list/tuple or TensorVariable in all cases.
    """
    from theano.tensor import arange
    # Check inputs have the right format
    assert isinstance(expression, Variable), \
            "tensor.jacobian expects a Variable as `expression`"
    assert expression.ndim < 2, \
            ("tensor.jacobian expects a 1 dimensional variable as "
             "`expression`. If not use flatten to make it a vector")

    using_list = isinstance(wrt, list)
    using_tuple = isinstance(wrt, tuple)

    if isinstance(wrt, (list, tuple)):
        wrt = list(wrt)
    else:
        wrt = [wrt]

    if expression.ndim == 0:
        # expression is just a scalar, use grad
        return format_as(using_list, using_tuple, grad(expression, wrt))

    def inner_function(*args):
        idx = args[0]
        expr = args[1]
        rvals = []
        for inp in args[2:]:
            rval = grad(expr[idx],
                     inp,
                     consider_constant=consider_constant,
                     warn_type=warn_type,
                     disconnected_inputs=disconnected_inputs)
            rvals.append(rval)
        return rvals
    # Computing the gradients does not affect the random seeds on any random
    # generator used n expression (because during computing gradients we are
    # just backtracking over old values. (rp Jan 2012 - if anyone has a
    # counter example please show me)
    jacobs, updates = theano.scan(inner_function,
                            sequences=arange(expression.shape[0]),
                            non_sequences=[expression] + wrt)
    assert not updates, \
            ("Scan has returned a list of updates. This should not "
             "happen! Report this to theano-users (also include the "
             "script that generated the error)")
    return format_as(using_list, using_tuple, jacobs)


def hessian(cost, wrt, consider_constant=None, warn_type=False,
             disconnected_inputs='raise'):
    """
    :type cost: Scalar (0-dimensional) Variable.
    :type wrt: Vector (1-dimensional tensor) 'Variable' or list of
               vectors (1-dimensional tensors) Variables

    :param consider_constant: a list of expressions not to backpropagate
        through

    :param warn_type: a value of True will cause warnings to be logged for any
        Op that emits a gradient that does not match its input type.

    :type disconnected_inputs: string
    :param disconnected_inputs: Defines the behaviour if some of the variables
        in ``wrt`` are not part of the computational graph computing ``cost``
        (or if all links are non-differentiable). The possible values are:
        - 'ignore': considers that the gradient on these parameters is zero.
        - 'warn': consider the gradient zero, and print a warning.
        - 'raise': raise an exception.

    :return: either a instance of Variable or list/tuple of Variables
            (depending upon `wrt`) repressenting the Hessian of the `cost`
            with respect to (elements of) `wrt`. If an element of `wrt` is not
            differentiable with respect to the output, then a zero
            variable is returned. The return value is of same type
            as `wrt`: a list/tuple or TensorVariable in all cases.
    """
    from theano.tensor import arange
    # Check inputs have the right format
    assert isinstance(cost, Variable), \
            "tensor.hessian expects a Variable as `cost`"
    assert cost.ndim == 0, \
            "tensor.hessian expects a 0 dimensional variable as `cost`"

    using_list = isinstance(wrt, list)
    using_tuple = isinstance(wrt, tuple)

    if isinstance(wrt, (list, tuple)):
        wrt = list(wrt)
    else:
        wrt = [wrt]

    hessians = []
    for input in wrt:
        assert isinstance(input, Variable), \
                "tensor.hessian expects a (list of) Variable as `wrt`"
        assert input.ndim == 1, \
                "tensor.hessian expects a (list of) 1 dimensional variable "\
                "as `wrt`"
        expr = grad(cost, input)
        hess, updates = theano.scan(lambda i, y, x: grad(
                            y[i],
                            x,
                            consider_constant=consider_constant,
                            warn_type=warn_type,
                            disconnected_inputs=disconnected_inputs),
                       sequences=arange(expr.shape[0]),
                       non_sequences=[expr, input])
        assert not updates, \
                ("Scan has returned a list of updates. This should not "
                 "happen! Report this to theano-users (also include the "
                 "script that generated the error)")
        hessians.append(hess)
    return format_as(using_list, using_tuple, hessians)<|MERGE_RESOLUTION|>--- conflicted
+++ resolved
@@ -195,53 +195,7 @@
     return gmap
 
 
-class BadGradOp(gof.Op):
-    """
-        An Op representing a gradient that cannot be computed.
-        theano.tensor.grad checks the graphs it returns to ensure
-        they do not contain these ops.
-        theano.function also checks that the subgraph it implements
-        does not contain these ops.
-    """
-
-    def __init__(self, exc, msg=""):
-        """
-        exc: the exception type to raise if a subgraph contains
-             this op.
-        msg: the message to include in the exception.
-        """
-
-        self.exc = exc
-        self.msg = msg
-
-    def __eq__(self, other):
-        return type(self) == type(other)
-
-    def __hash__(self):
-        return hash((type(self)))
-
-    def __str__(self):
-        return "BadGrad{%s,%s}"%(self.exc,self.msg)
-
-    def make_node(self,x):
-        return gof.Apply(self, [x], [x.type()] )
-
-    def perform(self, node, inputs, out_storage):
-        """ This should never be called"""
-        raise AssertionError("A BadGradOp should never be compiled, "+\
-                "and certainly not executed.")
-        #Note: essentially, this op should just be NaNs_like(inputs[0])
-        #but 0 * BadGradOp(x) + y optimizes to just y
-        #so until we develop a way of symbolically representing a variable
-        #that is always NaN and implement the logic for 0 * NaN = NaN, etc.
-        #the only way we can guarantee correctness of a theano function
-        #is to guarantee that its initial subgraph contained no BadGradOps
-
-    def raise_exc(self):
-        raise self.exc(self.msg)
-
-
-class GradNotImplementedOp(BadGradOp):
+class GradNotImplementedOp(gof.op.UncomputableOp):
     """ A BadGradOp representing a gradient that hasn't been implemented yet.
     """
 
@@ -276,87 +230,6 @@
     """
 
     return GradNotImplementedOp(op, x_pos)(x)
-
-<<<<<<< HEAD
-def check_for_bad_grad( variables ):
-    """
-        variables: A gof.Variable or list thereof
-
-        Raises an exception if any of the variables represents
-        an expression involving a BadGradOp
-    """
-
-    #preprocess variables to make sure it is a list and make
-    #sure everything is really a variable and not a
-    #theano.compile.io.SymbolicOutput
-    if not isinstance(variables, list):
-        variables = [ variables ]
-
-    for i in xrange(len(variables)):
-        if not isinstance(variables[i],gof.Variable):
-            if hasattr(variables[i],'variable') and \
-                    isinstance(variables[i].variable,gof.Variable):
-                variables[i] = variables[i].variable
-
-    for v in gof.graph.ancestors(variables):
-        if v.owner is not None and isinstance(v.owner.op,BadGradOp):
-            v.owner.op.raise_exc()
-
-
-    """
-    #implemented using a deque rather than recursion because python recursion
-    #limit is set low by default
-
-    #handle the case where var is a theano.compile.io.SymbolicOutput
-    if hasattr(variables,'variable'):
-        variables = [ variables.variable ]
-
-    if not (isinstance(variables, list) or \
-            isinstance(variables, gof.Variable)):
-        raise TypeError("Expected gof.Variable or list thereof, got "+\
-                    str(type(variables)))
-
-    if not isinstance(variables,list):
-        variables = [ variables ]
-
-    vars_to_check = deque(variables)
-    already_checked = set([])
-
-    while True:
-        try:
-            var = vars_to_check.pop()
-        except IndexError:
-            break
-
-
-        if var not in already_checked:
-            already_checked.update([var])
-=======
->>>>>>> 848b62bd
-
-def raise_if_bad_grad(node):
-    if node is not None:
-        if isinstance(node.op, BadGradOp):
-            op.raise_exc()
-
-
-class BadGradFeature(gof.Feature):
-    def on_import(self, fgraph, node):
-        raise_if_bad_grad(node)
-
-<<<<<<< HEAD
-            if node is not None:
-                op = node.op
-                if isinstance(op, BadGradOp):
-                    op.raise_exc()
-                vars_to_check.extendleft(node.inputs)
-            #end if node is not None
-        #end if not already_checked
-    #end while
-    """
-=======
-theano.compile.function_module.std_fgraph.features.append(BadGradFeature)
->>>>>>> 848b62bd
 
 
 ########################
@@ -681,9 +554,9 @@
     # new_vars is meant to be a list of all variables created
     # by this call to grad(), which will be visible to the caller
     # after we return.
-    new_vars = graph.ancestors(ret,
-            blockers=graph.ancestors(cost) + list(wrt))
-    map(raise_if_bad_grad, [v.owner for v in new_vars])
+    new_vars = gof.graph.ancestors(ret,
+            blockers=gof.graph.ancestors([cost]) + list(wrt))
+    map(gof.op.raise_if_uncomputable, [v.owner for v in new_vars])
 
     return format_as(using_list, using_tuple, ret)
 
