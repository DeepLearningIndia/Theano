#include <Python.h>
#include <structmember.h>

#include <numpy/arrayobject.h>
#include <iostream>

#include "cuda_ndarray.cuh"

/////////////////////////
// Alloc and Free
/////////////////////////

/**
 *
 * In the test program I'm using, the _outstanding_mallocs decreases with every call.
 * This suggests there are more free() calls being made than alloc(), but I can't figure out why.
 *
 */
int _outstanding_mallocs[] = {0,0};
void * device_malloc(size_t size)
{
    void * rval=NULL;
    cudaError_t err = cudaMalloc(&rval, size);
    if (cudaSuccess != err)
    {
        fprintf(stderr, "Error allocating %li bytes of device memory (%s).\n", (long)size, cudaGetErrorString(err));
        PyErr_Format(PyExc_MemoryError, "error allocating %li bytes of device memory (%s)", (long)size, cudaGetErrorString(err));
        return NULL;
    }
    _outstanding_mallocs[0] += (rval != NULL);
    return rval;
}
int device_free(void *ptr)
{
    cudaError_t err =  cudaFree(ptr);
    if (cudaSuccess != err)
    {
        fprintf(stderr, "Error freeing device pointer %p (%s).\n", ptr, cudaGetErrorString(err));
        PyErr_Format(PyExc_MemoryError, "error freeing device pointer %p (%s)", ptr, cudaGetErrorString(err));
        return -1;
    }
    _outstanding_mallocs[0] -= (ptr != NULL);
    return 0;
}
static PyObject *
outstanding_mallocs(PyObject* self, PyObject * args)
{
    return PyInt_FromLong(_outstanding_mallocs[0]);
}

/////////////////////////
// Static helper methods
/////////////////////////

static void
CudaNdarray_null_init(CudaNdarray*self)
{
    self->base = NULL;
    self->nd = -1;
    self->host_structure = NULL;
    self->data_allocated = 0;
    self->dev_structure_fresh = 1;
    self->dev_structure = NULL;
    self->devdata = NULL;
}

static int
CudaNdarray_uninit(CudaNdarray*self)
{
    int rval = 0;
    if (self->data_allocated) {
        assert(self->devdata);
        if (device_free(self->devdata))
        {
            std::cerr << "!!!! error freeing device memory\n";
            rval = -1;
        }
        self->devdata = NULL;
        self->data_allocated = 0;
    }
    if (self->dev_structure)
    {
        if (device_free(self->dev_structure))
        {
            std::cerr << "!!!! error freeing device memory\n";
            rval = -1;
        }
        self->dev_structure = NULL;
    }
    if (self->host_structure)
    {
        free(self->host_structure);
        self->host_structure = NULL;
    }
    self->nd = -1;
    Py_XDECREF(self->base);
    self->base = NULL;
    return rval;
}


//make the rightmost coords change fastest 
//TODO: why does a downward for-loop not work????
//TODO: use the log2_dims and driver code to remove / and %
//TODO: skip the last division (when d == 0) 
#define decl_k_elemwise_unary_rowmajor(name, F) \
__global__ void name (unsigned int numEls,  \
        unsigned int nd, \
        const int * dim,  \
        const float * a_data, const int * a_str, \
        float * z_data, const int * z_str) \
{ \
    const unsigned int idx = blockIdx.x * blockDim.x + threadIdx.x; \
    const unsigned int numThreads = blockDim.x * gridDim.x; \
 \
    for (unsigned int i = idx; i < numEls; i += numThreads) \
    { \
        unsigned int ii = i; \
        const float * a_i = a_data; \
        float * z_i = z_data; \
        for (unsigned int _d = 0; _d < nd; ++_d) \
        { \
            unsigned int d = nd - _d-1;  \
	    /* i_d used to be unsigned, but their is a bug in nvcc 3.0. making it signed fix the bug.*/\
            int i_d = ii % dim[d]; /* i_d is our position in the d'th dimension   */ \
            ii = ii / dim[d]; \
            a_i += i_d * a_str[d]; /* increment our a and z pointers by i_d elements */ \
            z_i += i_d * z_str[d]; \
        } \
        z_i[0] = F(a_i[0]); \
    } \
} 

template<typename T> __device__ T unary_copy(T a) { return a; }
decl_k_elemwise_unary_rowmajor(k_elemwise_unary_rowmajor_copy, unary_copy<float>)

template<typename T> __device__ T unary_exp(T a) { return exp(a); }
decl_k_elemwise_unary_rowmajor(k_elemwise_unary_rowmajor_exp, unary_exp<float>)

/////////////////////////////
// Satisfying reqs to be Type
/////////////////////////////

//DON'T use directly(if their is other CudaNdarray that point to it, it will cause problem)! use Py_DECREF() instead
static void
CudaNdarray_dealloc(CudaNdarray* self)
{
    //std::cerr << "CudaNdarray dealloc " << self << " " << self->devdata << '\n';
    if(self->ob_refcnt>1)
      printf("WARNING:CudaNdarray_dealloc called when their is still active reference to it.\n");
    CudaNdarray_uninit(self);
    self->ob_type->tp_free((PyObject*)self);
    --_outstanding_mallocs[1];
    if (0)
    {
        fprintf(stderr, "device_malloc_counts: (device) %i (obj) %i\n",
                _outstanding_mallocs[0],
                _outstanding_mallocs[1]);
    }
}

static PyObject *
CudaNdarray_new(PyTypeObject *type, PyObject *args, PyObject *kwds)
{
    CudaNdarray *self;

    self = (CudaNdarray *)type->tp_alloc(type, 0);
    if (self != NULL)
    {
        CudaNdarray_null_init(self);
        ++_outstanding_mallocs[1];
    }
    return (PyObject *)self;
}
static int
CudaNdarray_init(CudaNdarray *self, PyObject *args, PyObject *kwds)
{
    PyObject *arr=NULL;

    if (! PyArg_ParseTuple(args, "O", &arr))
        return -1; 
    if (! PyArray_Check(arr))
    {
        PyErr_SetString(PyExc_TypeError, "PyArray arg required");
        return -1;
    }
    int rval = CudaNdarray_CopyFromArray(self, (PyArrayObject*)arr);
    return rval;
}
static PyMemberDef CudaNdarray_members[] = 
{
    /*
    {"first", T_OBJECT_EX, offsetof(CudaNdarray, first), 0,
     "first name"},
    {"last", T_OBJECT_EX, offsetof(CudaNdarray, last), 0,
     "last name"},
    {"number", T_INT, offsetof(CudaNdarray, number), 0,
     "noddy number"},
     */
    {NULL}  /* Sentinel */
};

PyObject * CudaNdarray_CreateArrayObj(CudaNdarray * self)
{
    int verbose = 0;
    if(self->nd>=0 && CudaNdarray_SIZE(self)==0){
      npy_intp * npydims = (npy_intp*)malloc(self->nd * sizeof(npy_intp));
      assert (npydims);
      for (int i = 0; i < self->nd; ++i) npydims[i] = (npy_intp)(CudaNdarray_HOST_DIMS(self)[i]);
      PyObject * rval = PyArray_SimpleNew(self->nd, npydims, REAL_TYPENUM);
      free(npydims);
      if (!rval){
	return NULL;
      }
      assert (PyArray_ITEMSIZE(rval) == sizeof(real));
      return rval;
    }
    if ((self->nd < 0) || (self->devdata == 0))
    {
        PyErr_SetString(PyExc_ValueError, "can't copy from un-initialized CudaNdarray");
        return NULL;
    }
    CudaNdarray * contiguous_self = NULL;
    if (CudaNdarray_is_c_contiguous(self))
    {
        contiguous_self = self;
        Py_INCREF(contiguous_self);
        if (verbose) std::cerr << "CreateArrayObj already contiguous" << contiguous_self << '\n';
    }
    else
    {
        contiguous_self = (CudaNdarray*)CudaNdarray_Copy(self);
        if (verbose) std::cerr << "CreateArrayObj created contiguous" << contiguous_self << '\n';
    }
    if (!contiguous_self)
    {
        return NULL;
    }

    npy_intp * npydims = (npy_intp*)malloc(self->nd * sizeof(npy_intp));
    assert (npydims);
    for (int i = 0; i < self->nd; ++i) npydims[i] = (npy_intp)(CudaNdarray_HOST_DIMS(self)[i]);
    PyObject * rval = PyArray_SimpleNew(self->nd, npydims, REAL_TYPENUM);
    free(npydims);
    if (!rval)
    {
        Py_DECREF(contiguous_self);
        return NULL;
    }

    assert (PyArray_ITEMSIZE(rval) == sizeof(real));

    cublasGetVector(PyArray_SIZE(rval), sizeof(real),
            contiguous_self->devdata, 1, 
            PyArray_DATA(rval), 1);
    CNDA_THREAD_SYNC;

    if (CUBLAS_STATUS_SUCCESS != cublasGetError())
    {
        PyErr_SetString(PyExc_RuntimeError, "error copying data to host");
        Py_DECREF(rval);
        rval = NULL;
    }

    Py_DECREF(contiguous_self);
    return rval;
}


// declared as a static method (hence "dummy" is not used)
// Based on _Copy and _dimshuffle
PyObject* CudaNdarray_Zeros(PyObject* dummy, PyObject* shape)
{
    if(!PySequence_Check(shape))
    {
        PyErr_SetString(PyExc_TypeError, "shape argument must be a sequence");
        return NULL;
    }

    int shplen = PySequence_Length(shape);

    if (shplen == 0)
    {
        PyErr_SetString(PyExc_ValueError,
            "CudaNdarray_Zeros: empty shape not allowed");
        return NULL;
    }

    int* newdims = (int *)malloc(sizeof(int) * shplen);

    if (!newdims)
    {
        PyErr_SetString(PyExc_MemoryError,
            "CudaNdarray_Zeros: Failed to allocate temporary space");
        return NULL;
    }

    // strides are in number of floats, not bytes
    int total_elements = 1;

    // start from the end to compute strides
    for (int i = shplen-1; i >= 0; --i)
    {
        PyObject* shp_el_obj = PySequence_GetItem(shape, i);
        if(shp_el_obj == NULL)
        {
            // shouldn't happen since we checked length before...
            PyErr_SetString(PyExc_RuntimeError, "CudaNdarray_Zeros: Index out of bound in sequence");
            free(newdims);
            return NULL;
        }

        int shp_el = PyInt_AsLong(shp_el_obj);

        if (shp_el <= 0)
        {
            PyErr_SetString(PyExc_ValueError, "CudaNdarray_Zeros: shape must not contain 0 (or negative value) for size of a dimension");
            free(newdims);
            return NULL;
        }
        
        newdims[i] = shp_el;
        
        total_elements *= newdims[i];
    }

    // total_elements now contains the size of the array, in reals
    int total_size = total_elements * sizeof(real);

    CudaNdarray* rval = (CudaNdarray*)CudaNdarray_new_null();
    if (!rval)
    {
        PyErr_SetString(PyExc_RuntimeError, "CudaNdarray_Zeros: call to new_null failed");
        free(newdims);
        return NULL;
    }

    if (CudaNdarray_alloc_contiguous(rval, shplen, newdims))
    {
        PyErr_SetString(PyExc_RuntimeError, "CudaNdarray_Zeros: allocation failed.");
        free(newdims);
        Py_DECREF(rval);
        return NULL;
    }

    // Fill with zeros
    //fprintf(stdout, "Sizeof: %d\n", total_size);
    if (cudaSuccess != cudaMemset(rval->devdata, 0, total_size))
    {
        PyErr_Format(PyExc_MemoryError, "Error memsetting %d bytes of device memory.", total_size);
        free(newdims);
        Py_DECREF(rval);
        return NULL;
    }

    if (cnda_copy_structure_to_device(rval))
    {
        PyErr_SetString(PyExc_RuntimeError, "CudaNdarray_Zeros: syncing structure to device failed");
        free(newdims);
        Py_DECREF(rval);
        return NULL;
    }

    free(newdims);

    return (PyObject*)rval;
}





PyObject * CudaNdarray_Copy(CudaNdarray * self)
{
    PyObject * rval = CudaNdarray_new_null();
    if ((!rval) or (-1 == self->nd))
    {
        return rval;
    }
    if (CudaNdarray_alloc_contiguous((CudaNdarray*)rval, self->nd, CudaNdarray_HOST_DIMS(self)))
    {
        Py_DECREF(rval);
        return NULL;
    }
    if (CudaNdarray_CopyFromCudaNdarray((CudaNdarray*)rval, self))
    {
        Py_DECREF(rval);
        return NULL;
    }
    return rval;
}
PyObject * CudaNdarray_DeepCopy(CudaNdarray * self, PyObject * memo)
{
    assert(PyDict_Check(memo));
    PyObject * selfkey = PyInt_FromLong((long)self);
    assert(selfkey);
    if (PyDict_Contains(memo, selfkey))
    {
        PyObject * rval = PyDict_GetItem(memo, selfkey);
        Py_DECREF(selfkey);
        Py_XINCREF(rval);
        return rval;
    }
    else
    {
        PyObject * rval = CudaNdarray_Copy(self);
        //std::cerr << "DeepCopy created " << rval << " devdata " << ((CudaNdarray*)rval)->devdata << "\n";
        if (NULL == rval)
        {
            Py_DECREF(selfkey);
            return NULL;
        }
        if (PyDict_SetItem(memo, selfkey, rval))
        {
            Py_DECREF(rval);
            Py_DECREF(selfkey);
            return NULL;
        }
        Py_DECREF(selfkey);
        return rval;
    }
}
PyObject * CudaNdarray_ReduceSum(CudaNdarray * self, PyObject * py_reduce_mask)
{
    if (!PySequence_Check(py_reduce_mask))
    {
        PyErr_SetString(PyExc_TypeError, "reduce_mask must be sequence of ints");
        return NULL;
    }
    int len = PySequence_Length(py_reduce_mask);
    if (len != self->nd)
    {
        PyErr_SetString(PyExc_TypeError, "length of reduce_mask must match self->nd");
        return NULL;
    }
    CudaNdarray * self_sum = (CudaNdarray*)CudaNdarray_new_null();
    if (!self_sum)
    {
        return NULL;
    }
    //TODO: allocate a fixed size dimshuffle_pattern_cache on the stack,
    //      and use it if it is big enough.
    int * dimshuffle_pattern = (int*)malloc(len * 2 * sizeof(int));
    int * sum_dims = dimshuffle_pattern + len;
    int n_remaining_dims = 0;
    if (!dimshuffle_pattern)
    {
        Py_DECREF(self_sum);
        PyErr_SetString(PyExc_MemoryError, "failed to alloc internal storage");
        return NULL;
    }
    for (int i = 0; i < len; ++i)
    {
        PyObject *o_i = PySequence_GetItem(py_reduce_mask, i);
        int o_i_int = PyInt_AsLong(o_i);
        Py_XDECREF(o_i);
        if (PyErr_Occurred())
        {
            Py_DECREF(self_sum);
            free(dimshuffle_pattern);
            return NULL;
        }
        if (o_i_int) // this is a dimension over which we are reducing
        {
            sum_dims[i] = 1;
        }
        else
        {
            sum_dims[i] = CudaNdarray_HOST_DIMS(self)[i];
            dimshuffle_pattern[n_remaining_dims++] = i;
        }
    }
    if (0   || CudaNdarray_alloc_contiguous(self_sum, len, sum_dims)
            || CudaNdarray_reduce_sum(self_sum, self)
            || CudaNdarray_dimshuffle(self_sum, n_remaining_dims, dimshuffle_pattern))
    {
        Py_DECREF(self_sum);
        free(dimshuffle_pattern);
        return NULL;
    }
    free(dimshuffle_pattern);
    return (PyObject*)self_sum;
}

__global__ void k_copy_reshape_rowmajor(unsigned int numEls, 
        unsigned int a_nd, const float * a_data, const int * a_dim, const int * a_str,
        unsigned int z_nd, float * z_data, const int * z_dim, const int * z_str)
{
    const unsigned int idx = blockIdx.x * blockDim.x + threadIdx.x;
    const unsigned int numThreads = blockDim.x * gridDim.x;

    for (unsigned int i = idx; i < numEls; i += numThreads)
    {
        const float * a_i = a_data;
        unsigned int a_ii = i;
        for (unsigned int _d = 0; _d < a_nd; ++_d) //make the rightmost coords change fastest
        {
            unsigned int d = a_nd - _d-1; 
            unsigned int a_i_d = a_ii % a_dim[d];
            a_ii = a_ii / a_dim[d];
            a_i += a_i_d * a_str[d];
        }
        unsigned int z_ii = i;
        float * z_i = z_data;
        for (unsigned int _d = 0; _d < z_nd; ++_d) //make the rightmost coords change fastest
        {
            unsigned int d = z_nd - _d-1; 
            //i tried to make the for loop count down, but it didn't work!?
            unsigned int z_i_d = z_ii % z_dim[d];
            z_i += z_i_d * z_str[d];
            z_ii = z_ii / z_dim[d];
        }
        z_i[0] = a_i[0]; //copy one lousy float!
    }
}
PyObject * CudaNdarray_Reshape(CudaNdarray * self, PyObject * shape)
{
    // check shape tuple
    unsigned int rval_nd;
    unsigned int * rval_dims;
    unsigned int rval_size = 1;

    if (PyTuple_Check(shape)){
      // copy shape to integer array
      rval_nd = PyTuple_Size(shape);
    }else if (PyInt_Check(shape)){
      rval_nd = 1;
    }else{
        PyErr_SetString(PyExc_TypeError, "shape must be tuple of integers or an integer");
        return NULL;
    }
    rval_dims = (unsigned int*)malloc(rval_nd * sizeof(int));

    if(PyTuple_Check(shape)){
      for (int i = 0; i < rval_nd; ++i)
	{
	  rval_dims[i] = PyInt_AsLong(PyTuple_GetItem(shape, i)); //GetItem returns borrowed reference
	  if (PyErr_Occurred()) //error in AsLong
	    {
	      free(rval_dims);
            return NULL;
<<<<<<< HEAD
	    }
	  if(rval_dims[i]<=0){
	    PyErr_Format(PyExc_ValueError, "Reshape has invalid dimension %i (must be >0)",rval_dims[i]);
	    free(rval_dims);
	    return NULL;
	  }
	  rval_size = rval_size * rval_dims[i];
=======
        }
	if(rval_dims[i]<0){
	    PyErr_Format(PyExc_ValueError, "Reshape has invalid dimension %i (must be >=0)",rval_dims[i]);
	    free(rval_dims);
	    return NULL;
>>>>>>> 030d2ddd
	}
    }else{
      rval_size = PyInt_AsLong(shape);
      rval_dims[0] = rval_size;
    }
    // calculate new size, assert same as old size
    if (rval_size != CudaNdarray_SIZE(self))
    {
        PyErr_SetString(PyExc_ValueError, "size must remain unchanged");
        free(rval_dims);
        return NULL;
    }
    if (rval_size==0)
    {
        return CudaNdarray_NewDims(rval_nd, rval_dims);
    }

    if(CudaNdarray_is_c_contiguous(self))
    {
        //return a view, not a copy
        CudaNdarray * rval = (CudaNdarray * )CudaNdarray_New(rval_nd);
	
	if (!rval || 0 != rval->data_allocated
	    ||CudaNdarray_set_device_data(rval, CudaNdarray_DEV_DATA(self), self))
	  {
	    Py_XDECREF(rval);
	    free(rval_dims);
	    return NULL;
	  }
	//set dim and stride
	int size = 1;
	for (int i = rval_nd-1; i >= 0; --i)
	  {
	    CudaNdarray_set_stride(rval, i, (rval_dims[i] == 1) ? 0 : size);
	    CudaNdarray_set_dim(rval, i, rval_dims[i]);
	    size = size * rval_dims[i];
	  }
	free(rval_dims);
	return (PyObject*)rval;
    }

    // allocate new space (TODO: test to see if we can re-use old one)
    CudaNdarray * rval = (CudaNdarray * )CudaNdarray_new_null();
    if (!rval || CudaNdarray_alloc_contiguous(rval, rval_nd, rval_dims))
    {
        Py_XDECREF(rval);
        free(rval_dims);
        return NULL;
    }

    // call worker routine
    unsigned int threads_per_block = std::min(rval_size, (unsigned int)NUM_VECTOR_OP_THREADS_PER_BLOCK);
    unsigned int n_blocks = std::min(ceil_intdiv(rval_size,threads_per_block), (unsigned int)NUM_VECTOR_OP_BLOCKS);
    k_copy_reshape_rowmajor<<<n_blocks,threads_per_block>>>(
            rval_size, 
            self->nd, 
            CudaNdarray_DEV_DATA(self), CudaNdarray_DEV_DIMS(self), CudaNdarray_DEV_STRIDES(self),
            rval->nd,
            CudaNdarray_DEV_DATA(rval), CudaNdarray_DEV_DIMS(rval), CudaNdarray_DEV_STRIDES(rval));

    CNDA_THREAD_SYNC;
    cudaError_t err = cudaGetLastError();
    if( cudaSuccess != err) 
    {
        Py_DECREF(rval);
        PyErr_Format(PyExc_RuntimeError, "Cuda error: %s: %s.\n", "k_copy_reshape_rowmajor", cudaGetErrorString(err));
        free(rval_dims);
        return NULL;
    }                         
    free(rval_dims);
    return (PyObject*)rval;
}
PyObject * CudaNdarray_View(CudaNdarray * self)
{
    CudaNdarray * rval = (CudaNdarray*)CudaNdarray_New(self->nd);
    if (!rval || CudaNdarray_set_device_data(rval, CudaNdarray_DEV_DATA(self), self))
    {
        Py_XDECREF(rval);
        rval = NULL;
    }
    else
    {
        for (int i = 0; i < self->nd; ++i)
        {
            CudaNdarray_set_dim(rval, i, CudaNdarray_HOST_DIMS(self)[i]);
            CudaNdarray_set_stride(rval, i, CudaNdarray_HOST_STRIDES(self)[i]);
        }
    }
    return (PyObject*)rval;
}
PyObject * CudaNdarray_SetStride(CudaNdarray * self, PyObject *args)
{
    int pos, stride;
    if (! PyArg_ParseTuple(args, "ii", &pos, &stride))
        return NULL; 
    if ((pos < 0) || (pos >= self->nd))
    {
        PyErr_Format(PyExc_ValueError, "position argument out of legal range [0, %i)", self->nd);
        return NULL;
    }
    CudaNdarray_set_stride(self, pos, stride);
    if (cnda_copy_structure_to_device(self))
    {
        return NULL;
    }
    Py_INCREF(Py_None);
    return Py_None;
}
PyObject * CudaNdarray_SetShapeI(CudaNdarray * self, PyObject *args)
{
    int pos, dim;
    if (! PyArg_ParseTuple(args, "ii", &pos, &dim))
        return NULL; 
    if ((pos < 0) || (pos >= self->nd))
    {
        PyErr_Format(PyExc_ValueError, "position argument out of legal range [0, %i)", self->nd);
        return NULL;
    }
    CudaNdarray_set_dim(self, pos, dim);
    if (cnda_copy_structure_to_device(self))
    {
        return NULL;
    }
    Py_INCREF(Py_None);
    return Py_None;
}

static PyObject *
CudaNdarray_exp(CudaNdarray* self)
{
    CudaNdarray * rval = (CudaNdarray *)CudaNdarray_new_null();
    if ((NULL == rval) || CudaNdarray_alloc_contiguous(rval, self->nd, CudaNdarray_HOST_DIMS(self)))
    {
        Py_XDECREF(rval);
        return NULL;
    }
    unsigned int size = 1;
    for (int i = 0; i < self->nd; i++)
    {
        size *= (unsigned int) CudaNdarray_HOST_DIMS(self)[i];
    }
    unsigned int threads_per_block = std::min(size, (unsigned int)NUM_VECTOR_OP_THREADS_PER_BLOCK);
    unsigned int n_blocks = std::min(ceil_intdiv(size,threads_per_block), (unsigned int)NUM_VECTOR_OP_BLOCKS);
    k_elemwise_unary_rowmajor_exp<<<n_blocks,threads_per_block>>>(size, self->nd, CudaNdarray_DEV_DIMS(self), 
            CudaNdarray_DEV_DATA(self), CudaNdarray_DEV_STRIDES(self),
            CudaNdarray_DEV_DATA(rval), CudaNdarray_DEV_STRIDES(rval));

    //TODO: don't do this right away, do it when we need the result
    CNDA_THREAD_SYNC;
    cudaError_t err = cudaGetLastError();
    if( cudaSuccess != err) 
    {
        Py_DECREF(rval);
        PyErr_Format(PyExc_RuntimeError, "Cuda error: %s: %s.\n", "kExp", cudaGetErrorString(err));
        return NULL;
    }                         

    return (PyObject*)rval;
}
static PyMethodDef CudaNdarray_methods[] = 
{
    {"__array__", 
        (PyCFunction)CudaNdarray_CreateArrayObj, METH_NOARGS,
        "Copy from the device to a numpy ndarray"},
    {"__copy__",
        (PyCFunction)CudaNdarray_View, METH_NOARGS,
        "Create a shallow copy of this object. used by module copy"},
    {"__deepcopy__", 
        (PyCFunction)CudaNdarray_DeepCopy, METH_O,
        "Create a copy of this object"},
    {"zeros",
        (PyCFunction)CudaNdarray_Zeros, METH_STATIC,
        "Create a new CudaNdarray with specified shape, filled with zeros."},
    {"copy", 
        (PyCFunction)CudaNdarray_Copy, METH_NOARGS,
        "Create a copy of this object"},
    {"reduce_sum",
        (PyCFunction)CudaNdarray_ReduceSum, METH_O,
        "Reduce over the given dimensions by summation"},
    {"exp",
        (PyCFunction)CudaNdarray_exp, METH_NOARGS,
        "Return the exponential of all elements"},
    {"reshape",
        (PyCFunction)CudaNdarray_Reshape, METH_O, 
        "Return a reshaped view (or copy) of this ndarray\n\
            The required argument is a tuple of integers specifying the shape of the new ndarray."},
    {"view",
        (PyCFunction)CudaNdarray_View, METH_NOARGS,
        "Return an alias of this ndarray"},
    {"_set_stride",
        (PyCFunction)CudaNdarray_SetStride, METH_VARARGS,
        "For integer arguments (i, s), set the 'i'th stride to 's'"},
    {"_set_shape_i",
        (PyCFunction)CudaNdarray_SetShapeI, METH_VARARGS,
        "For integer arguments (i, s), set the 'i'th shape to 's'"},
    {NULL, NULL, NULL, NULL}  /* Sentinel */
};


////////////////////
// Number protocol
////////////////////

__global__ void kAdd_contiguous(float* a, float* b, float* dest, unsigned int numEls) {
    const unsigned int idx = blockIdx.x * blockDim.x + threadIdx.x;
    const unsigned int numThreads = blockDim.x * gridDim.x;

    for (unsigned int i = idx; i < numEls; i += numThreads) {
        dest[i] = a[i] + b[i];
    }
}

// Will be called by __add__ in Python
static PyObject *
CudaNdarray_add(PyObject* py_self, PyObject * py_other)
{
    if (! CudaNdarray_Check(py_self)) {
        PyErr_SetString(PyExc_TypeError, "need a CudaNdarray on left");
        return NULL;
    }
    if (! CudaNdarray_Check(py_other)) {
        PyErr_SetString(PyExc_TypeError, "need a CudaNdarray on right");
        return NULL;
    }
    CudaNdarray * self = (CudaNdarray *)py_self;
    CudaNdarray * other = (CudaNdarray *)py_other;
    if(!CudaNdarray_is_c_contiguous(self) || !CudaNdarray_is_c_contiguous(other)){
        PyErr_SetString(PyExc_TypeError, "We have implementet only the c_contiguous version for now.");
        return NULL;      
    }

    //standard elemwise size checks
    if (self->nd != other->nd)
    {
        PyErr_SetString(PyExc_TypeError, "need same number of dims");
        return NULL;
    }
    //standard elemwise dim checks
    unsigned int size = 1;
    for (int i = 0; i< self->nd; ++i)
    {
        if (CudaNdarray_HOST_DIMS(self)[i] != CudaNdarray_HOST_DIMS(other)[i])
        {
            PyErr_SetString(PyExc_TypeError, "need same dimensions");
            return NULL;
        }
        size *= (unsigned int) CudaNdarray_HOST_DIMS(self)[i];
    }
    CudaNdarray * rval = (CudaNdarray *)CudaNdarray_new_null();
    if (!rval || CudaNdarray_alloc_contiguous(rval, self->nd, CudaNdarray_HOST_DIMS(self)))
    {
        Py_XDECREF(rval);
        return NULL;
    }

    if(CudaNdarray_SIZE((CudaNdarray *)py_self)==0 && CudaNdarray_SIZE((CudaNdarray *)py_other)==0){
      return (PyObject *) rval;
    }

    int threads_per_block = std::min(size, (unsigned int)NUM_VECTOR_OP_THREADS_PER_BLOCK);
    int n_blocks = std::min(ceil_intdiv(size,(unsigned int)threads_per_block), (unsigned int)NUM_VECTOR_OP_BLOCKS);
    kAdd_contiguous<<<n_blocks,threads_per_block>>>(
            self->devdata, other->devdata, rval->devdata, size);
    CNDA_THREAD_SYNC;
    cudaError_t err = cudaGetLastError();
    if( cudaSuccess != err) 
    {
        PyErr_Format(PyExc_RuntimeError, "Cuda error: %s: %s.\n", "kAdd", cudaGetErrorString(err));
        Py_DECREF(rval);
        return NULL;
    }
    return (PyObject *) rval;
}
__global__ void k_iAdd_3(const int d0, const int d1, const int d2,
        float* a, const int sA0, const int sA1, const int sA2,
        const float* b, const int sB0, const int sB1, const int sB2)
{
    for (int i0 = blockIdx.x; i0 < d0; i0 += gridDim.x)
    {
        for (int i1 = blockIdx.y; i1 < d1; i1 += gridDim.y)
        {
            for (int i2 = threadIdx.x; i2 < d2; i2 += blockDim.x)
            {
                a[i0*sA0 + i1*sA1 + i2*sA2] += b[i0*sB0 + i1*sB1 + i2*sB2];
            }
        }
    }
}
__global__ void k_iAdd_4(const int d0, const int d1, const int d2, const int d3,
			 float* a, const int sA0, const int sA1,
			 const int sA2, const int sA3,
			 const float* b, const int sB0, const int sB1,
			 const int sB2, const int sB3)
{
    for (int i0 = blockIdx.x; i0 < d0; i0 += gridDim.x)
    {
        for (int i1 = blockIdx.y; i1 < d1; i1 += gridDim.y)
        {
            for (int i2 = threadIdx.x; i2 < d2; i2 += blockDim.x)
            {
	      for (int i3 = threadIdx.y; i3 < d3; i3 += blockDim.y)
		{
		  a[i0*sA0 + i1*sA1 + i2*sA2 + i3*sA3] += b[i0*sB0 + i1*sB1 + i2*sB2 + i3*sB3];
		}
            }
        }
    }
}
/*
 * We need this inplace Add to support IncSubTensor
 */
// Will be called by __iadd__ in Python
static PyObject *
CudaNdarray_inplace_add(PyObject* py_self, PyObject * py_other)
{
    int verbose = 0;
    if (verbose) fprintf(stderr, "INPLACE ADD");
    if (! CudaNdarray_Check(py_self)) {
        PyErr_SetString(PyExc_TypeError, "need a CudaNdarray on left");
        return NULL;
    }
    if (! CudaNdarray_Check(py_other)) {
        PyErr_SetString(PyExc_TypeError, "need a CudaNdarray on right");
        return NULL;
    }
    CudaNdarray * self = (CudaNdarray *)py_self;
    CudaNdarray * other = (CudaNdarray *)py_other;

    //standard elemwise size checks
    if (self->nd != other->nd)
    {
        PyErr_SetString(PyExc_TypeError, "need same number of dims");
        return NULL;
    }
    //standard elemwise dim checks
    unsigned int size = 1;
    for (int i = 0; i< self->nd; ++i)
    {
        if ((CudaNdarray_HOST_DIMS(self)[i] != CudaNdarray_HOST_DIMS(other)[i])
            && (CudaNdarray_HOST_DIMS(other)[i] != 1))
        {
            PyErr_SetString(PyExc_TypeError, "need same dimensions (or broadcastable dimension)");
            return NULL;
        }
        size *= (unsigned int) CudaNdarray_HOST_DIMS(self)[i];
    }
    
    if(CudaNdarray_SIZE((CudaNdarray *)py_self)==0 && CudaNdarray_SIZE((CudaNdarray *)py_other)==0){
      Py_INCREF(py_self);
      return py_self;
    }
    
    switch(self->nd)
    {
        case 1:
            {
                dim3 n_blocks(1, 1, 1);
                dim3 n_threads(
                        std::min(CudaNdarray_HOST_DIMS(self)[0], NUM_VECTOR_OP_THREADS_PER_BLOCK)
                    );
                k_iAdd_3<<<n_blocks, n_threads>>>(1,
                        1, //CudaNdarray_HOST_DIMS(self)[0],
                        CudaNdarray_HOST_DIMS(self)[0],
                        CudaNdarray_DEV_DATA(self),
                        1,
                        1, //CudaNdarray_HOST_STRIDES(self)[0],
                        CudaNdarray_HOST_STRIDES(self)[0],
                        CudaNdarray_DEV_DATA(other),
                        1,
                        1, //CudaNdarray_HOST_STRIDES(other)[0],
                        CudaNdarray_HOST_STRIDES(other)[0]);
                CNDA_THREAD_SYNC;
                cudaError_t err = cudaGetLastError();
                if( cudaSuccess != err) 
                {
                    PyErr_Format(PyExc_RuntimeError, "Cuda error: %s: %s.\n", "k_iAdd", cudaGetErrorString(err));
                    return NULL;
                }
                Py_INCREF(py_self);
                return py_self;
            }
        case 2:
            {
                dim3 n_blocks(1,
                        std::min(CudaNdarray_HOST_DIMS(self)[0], NUM_VECTOR_OP_BLOCKS)
                        );
                dim3 n_threads(
                        std::min(CudaNdarray_HOST_DIMS(self)[1], NUM_VECTOR_OP_THREADS_PER_BLOCK)
                    );
                k_iAdd_3<<<n_blocks, n_threads>>>(1,
                        CudaNdarray_HOST_DIMS(self)[0],
                        CudaNdarray_HOST_DIMS(self)[1],
                        CudaNdarray_DEV_DATA(self),
                        1,
                        CudaNdarray_HOST_STRIDES(self)[0],
                        CudaNdarray_HOST_STRIDES(self)[1],
                        CudaNdarray_DEV_DATA(other),
                        1,
                        CudaNdarray_HOST_STRIDES(other)[0],
                        CudaNdarray_HOST_STRIDES(other)[1]);
                CNDA_THREAD_SYNC;
                cudaError_t err = cudaGetLastError();
                if( cudaSuccess != err) 
                {
                    PyErr_Format(PyExc_RuntimeError, "Cuda error: %s: %s.\n", "k_iAdd", cudaGetErrorString(err));
                    return NULL;
                }
                Py_INCREF(py_self);
                return py_self;
            }
        case 3:
            {
                dim3 n_blocks(
                        std::min(CudaNdarray_HOST_DIMS(self)[0], NUM_VECTOR_OP_BLOCKS),
                        CudaNdarray_HOST_DIMS(self)[1]
                        );
                while (n_blocks.x * n_blocks.y > NUM_VECTOR_OP_BLOCKS) n_blocks.y /= 2;
                dim3 n_threads(
                        std::min(CudaNdarray_HOST_DIMS(self)[2], NUM_VECTOR_OP_THREADS_PER_BLOCK)
                    );
                k_iAdd_3<<<n_blocks, n_threads>>>(
                        CudaNdarray_HOST_DIMS(self)[0],
                        CudaNdarray_HOST_DIMS(self)[1],
                        CudaNdarray_HOST_DIMS(self)[2],
                        CudaNdarray_DEV_DATA(self),
                        CudaNdarray_HOST_STRIDES(self)[0],
                        CudaNdarray_HOST_STRIDES(self)[1],
                        CudaNdarray_HOST_STRIDES(self)[2],
                        CudaNdarray_DEV_DATA(other),
                        CudaNdarray_HOST_STRIDES(other)[0],
                        CudaNdarray_HOST_STRIDES(other)[1],
                        CudaNdarray_HOST_STRIDES(other)[2]);
                CNDA_THREAD_SYNC;
                cudaError_t err = cudaGetLastError();
                if( cudaSuccess != err) 
                {
                    PyErr_Format(PyExc_RuntimeError, "Cuda error: %s: %s.\n", "k_iAdd", cudaGetErrorString(err));
                    return NULL;
                }
                Py_INCREF(py_self);
                return py_self;
            }
        case 4:
            {
                dim3 n_blocks(
                        std::min(CudaNdarray_HOST_DIMS(self)[0], NUM_VECTOR_OP_BLOCKS),
                        CudaNdarray_HOST_DIMS(self)[1]
                        );
                while (n_blocks.x * n_blocks.y > NUM_VECTOR_OP_BLOCKS) n_blocks.y /= 2;
                dim3 n_threads(
                        std::min(CudaNdarray_HOST_DIMS(self)[2], NUM_VECTOR_OP_THREADS_PER_BLOCK)
                    );
                k_iAdd_4<<<n_blocks, n_threads>>>(
                        CudaNdarray_HOST_DIMS(self)[0],
                        CudaNdarray_HOST_DIMS(self)[1],
                        CudaNdarray_HOST_DIMS(self)[2],
                        CudaNdarray_HOST_DIMS(self)[3],
                        CudaNdarray_DEV_DATA(self),
                        CudaNdarray_HOST_STRIDES(self)[0],
                        CudaNdarray_HOST_STRIDES(self)[1],
                        CudaNdarray_HOST_STRIDES(self)[2],
                        CudaNdarray_HOST_STRIDES(self)[3],
                        CudaNdarray_DEV_DATA(other),
                        CudaNdarray_HOST_STRIDES(other)[0],
                        CudaNdarray_HOST_STRIDES(other)[1],
                        CudaNdarray_HOST_STRIDES(other)[2],
                        CudaNdarray_HOST_STRIDES(other)[3]);
                CNDA_THREAD_SYNC;
                cudaError_t err = cudaGetLastError();
                if( cudaSuccess != err) 
                {
                    PyErr_Format(PyExc_RuntimeError, "Cuda error: %s: %s.\n", "k_iAdd", cudaGetErrorString(err));
                    return NULL;
                }
                Py_INCREF(py_self);
                return py_self;
            }
        case 5:
            {
                dim3 n_blocks(
                        std::min(CudaNdarray_HOST_DIMS(self)[1], NUM_VECTOR_OP_BLOCKS),
                        CudaNdarray_HOST_DIMS(self)[2]
                        );
                while (n_blocks.x * n_blocks.y > NUM_VECTOR_OP_BLOCKS) n_blocks.y /= 2;
                dim3 n_threads(
                        std::min(CudaNdarray_HOST_DIMS(self)[3], NUM_VECTOR_OP_THREADS_PER_BLOCK)
                    );
                for (int i = 0; i < CudaNdarray_HOST_DIMS(self)[0]; ++i)
                {
                    k_iAdd_4<<<n_blocks, n_threads>>>(
                            CudaNdarray_HOST_DIMS(self)[1],
                            CudaNdarray_HOST_DIMS(self)[2],
                            CudaNdarray_HOST_DIMS(self)[3],
                            CudaNdarray_HOST_DIMS(self)[4],
                            CudaNdarray_DEV_DATA(self) + i * CudaNdarray_HOST_STRIDES(self)[0],
                            CudaNdarray_HOST_STRIDES(self)[1],
                            CudaNdarray_HOST_STRIDES(self)[2],
                            CudaNdarray_HOST_STRIDES(self)[3],
                            CudaNdarray_HOST_STRIDES(self)[4],
                            CudaNdarray_DEV_DATA(other) + i * CudaNdarray_HOST_STRIDES(other)[0],
                            CudaNdarray_HOST_STRIDES(other)[1],
                            CudaNdarray_HOST_STRIDES(other)[2],
                            CudaNdarray_HOST_STRIDES(other)[3],
                            CudaNdarray_HOST_STRIDES(other)[4]);
                    CNDA_THREAD_SYNC;
                    cudaError_t err = cudaGetLastError();
                    if( cudaSuccess != err) 
                    {
                        PyErr_Format(PyExc_RuntimeError, "Cuda error: %s: %s.\n", "k_iAdd", cudaGetErrorString(err));
                        return NULL;
                    }
                }
                Py_INCREF(py_self);
                return py_self;
            }
    }

    PyErr_Format(PyExc_NotImplementedError, "inplace_add w nd=%i\n", self->nd);
    return NULL;
}

static PyNumberMethods CudaNdarrayNumberMethods =
{
     (binaryfunc)CudaNdarray_add,  //binaryfunc nb_add;  __add__
     0,  //binaryfunc nb_subtract;      __sub__
     0,  //binaryfunc nb_multiply;      __mul__
     0,  //binaryfunc nb_divide;        __div__
     0,  //binaryfunc nb_remainder;     __mod__
     0,  //binaryfunc nb_divmod;        __divmod__
     0,  //ternaryfunc nb_power;        __pow__
     0,  //unaryfunc nb_negative;       __neg__
     0,  //unaryfunc nb_positive;       __pos__
     0,  //unaryfunc nb_absolute;       __abs__
     0,  //inquiry nb_nonzero;          __nonzero__     /* Used by PyObject_IsTrue */
     0,  //unaryfunc nb_invert;         __invert__
     0,  //binaryfunc nb_lshift;        __lshift__
     0,  //binaryfunc nb_rshift;        __rshift__
     0,  //binaryfunc nb_and;           __and__
     0,  //binaryfunc nb_xor;           __xor__
     0,  //binaryfunc nb_or;            __or__
     0,  //coercion nb_coerce;          __coerce__     /* Used by the coerce() function */
     0,  //unaryfunc nb_int;            __int__
     0,  //unaryfunc nb_long;           __long__
     0,  //unaryfunc nb_float;          __float__
     0,  //unaryfunc nb_oct;            __oct__
     0,  //unaryfunc nb_hex;            __hex__

     /* Added in release 2.0 */
     (binaryfunc)CudaNdarray_inplace_add,  //binaryfunc nb_inplace_add;  __iadd__
     0,  //binaryfunc nb_inplace_subtract;      __isub__
     0,  //binaryfunc nb_inplace_multiply;      __imul__
     0,  //binaryfunc nb_inplace_divide;        __idiv__
     0,  //binaryfunc nb_inplace_remainder;     __imod__
     0,  //ternaryfunc nb_inplace_power;        __ipow__
     0,  //binaryfunc nb_inplace_lshift;        __ilshift__
     0,  //binaryfunc nb_inplace_rshift;        __irshift__
     0,  //binaryfunc nb_inplace_and;           __iand__
     0,  //binaryfunc nb_inplace_xor;           __ixor__
     0,  //binaryfunc nb_inplace_or;            __ior__

     /* Added in release 2.2 */
     0,  //binaryfunc nb_floor_divide;          __floordiv__
     0,  //binaryfunc nb_true_divide;           __truediv__
     0,  //binaryfunc nb_inplace_floor_divide;  __ifloordiv__
     0,  //binaryfunc nb_inplace_true_divide;   __itruediv__

#if PY_MINOR_VERSION > 4
     /* Added in release 2.5 */
     0  //unaryfunc nb_index;  __index__
#endif
};


/////////////////////
// Mapping protocol
/////////////////////

// Will by called by __len__ in Python
static Py_ssize_t 
CudaNdarray_len(PyObject * py_self)
{
    CudaNdarray * self = (CudaNdarray*) py_self;
    if (self->nd <= 0)
    {
        return (Py_ssize_t) 0;
    }
    else
    {
        return (Py_ssize_t) CudaNdarray_HOST_DIMS(self)[0];
    }
}

// Will by called by __getitem__ in Python
static PyObject *
CudaNdarray_Subscript(PyObject * py_self, PyObject * key)
{
    int verbose = 0;
    if (verbose) fprintf(stderr, "Subscript .... \n");
    CudaNdarray * self = (CudaNdarray*) py_self;
    PyObject * py_rval = NULL;
    CudaNdarray * rval = NULL;
    PyObject * intobj = NULL;

    //PyObject_Print(key, stderr, 0);

    if (key == Py_Ellipsis)
    {
        Py_INCREF(py_self);
        return py_self;
    }
    if ((intobj=PyNumber_Int(key))) //INDEXING BY INTEGER
    //else if (PyInt_Check(key)) //INDEXING BY INTEGER
    {
        int d_idx = PyInt_AsLong(intobj);
        Py_DECREF(intobj); intobj=NULL;
        //int d_idx = PyInt_AsLong(key);
        if (self->nd == 0)
        {
            PyErr_SetString(PyExc_IndexError, "0-d arrays can't be indexed");
            return NULL;
        }
        int d_dim = CudaNdarray_HOST_DIMS(self)[0];
        int offset = 0;

        if ((d_idx >= 0) && (d_idx < d_dim))
        {
            //normal indexing
            offset += d_idx * CudaNdarray_HOST_STRIDES(self)[0];
        }
        else if ((d_idx < 0) && (d_idx >= -d_dim))
        {
            //end-based indexing
            // d_idx is negative
            offset += (d_dim + d_idx) * CudaNdarray_HOST_STRIDES(self)[0];
        }
        else
        {
            PyErr_SetString(PyExc_IndexError, "index out of bounds");
            return NULL;
        }

        //allocate our subtensor view
        py_rval = CudaNdarray_new_nd(self->nd - 1);
        rval = (CudaNdarray*) py_rval;
        if (!rval) return NULL;
        assert (0 == rval->data_allocated);

        //initialize the view's data pointer to our own.
        if (CudaNdarray_set_device_data(rval, CudaNdarray_DEV_DATA(self) + offset, self))
        {
            Py_DECREF(rval);
            return NULL;
        }
        for (int d = 1; d < self->nd; ++d)
        {
            CudaNdarray_set_stride(rval, d-1, CudaNdarray_HOST_STRIDES(self)[d]);
            CudaNdarray_set_dim(rval, d-1, CudaNdarray_HOST_DIMS(self)[d]);
        }
    }
    else
    {
        PyErr_Clear();
    }
    if (PySlice_Check(key)) //INDEXING BY SLICE
    {
        if (self->nd == 0)
        {
            PyErr_SetString(PyExc_ValueError, "cannot slice a 0-d array");
            return NULL;
        }

        int d_dim = CudaNdarray_HOST_DIMS(self)[0];
        Py_ssize_t start, stop, step, slen;
        if (PySlice_GetIndicesEx((PySliceObject*)key, d_dim, &start, &stop, &step, &slen))
        {
            return NULL;
        }
        if (verbose)
        {
            std::cerr << "start " << start << "\n";
            std::cerr << "stop " << stop << "\n";
            std::cerr << "step " << step << "\n";
            std::cerr << "slen " << slen << "\n";
        }

        //allocate our subtensor view
        py_rval = CudaNdarray_new_nd(self->nd);
        rval = (CudaNdarray*) py_rval;
        if (!rval) return NULL;
        assert (0 == rval->data_allocated);


        //initialize the view's data pointer to our own.
        if (CudaNdarray_set_device_data(rval,
                    CudaNdarray_DEV_DATA(self) + start * CudaNdarray_HOST_STRIDES(self)[0],
                    self))
        {
            Py_DECREF(rval);
            return NULL;
        }
        //initialize dimension 0 of rval
        CudaNdarray_set_stride(rval, 0, step * CudaNdarray_HOST_STRIDES(self)[0]);
        CudaNdarray_set_dim(rval, 0, slen);
        if (verbose) std::cerr << "rval stride " << CudaNdarray_HOST_STRIDES(rval)[0] << "\n";
        // initialize dimensions > 0 of rval
        for (int d = 1; d < self->nd; ++d)
        {
            CudaNdarray_set_stride(rval, d, CudaNdarray_HOST_STRIDES(self)[d]);
            CudaNdarray_set_dim(rval, d, CudaNdarray_HOST_DIMS(self)[d]);
        }
    }
    if (PyTuple_Check(key)) //INDEXING BY TUPLE
    {
        //elements of the tuple can be either integers or slices
        //the dimensionality of the view we will return is diminished for each slice in the tuple
        
        if (PyTuple_Size(key) > self->nd)
        {
            PyErr_SetString(PyExc_IndexError, "index error");
            return NULL;
        }

        //calculate the number of dimensions in the return value
        int rval_nd = self->nd;
        for (int d = 0; d < PyTuple_Size(key); ++d)
        {
	    //On some paltform PyInt_Check(<type 'numpy.int64'>) return true, other it return false.
	    //So we use PyArray_IsAnyScalar that should covert everything.
	    rval_nd -= PyArray_IsAnyScalar(PyTuple_GetItem(key, d));
        }

        //allocate our subtensor view
        py_rval = CudaNdarray_new_nd(rval_nd);
        rval = (CudaNdarray*) py_rval;
        if (!rval) return NULL;
        assert (0 == rval->data_allocated);

        //initialize the view's data pointer to our own.
        if (CudaNdarray_set_device_data(rval, CudaNdarray_DEV_DATA(self), self))
        {
            Py_DECREF(rval);
            return NULL;
        }

        // rval_d will refer to the current dimension in the rval.  
        // It will not be incremented for integer keys, but will be incremented for slice
        // keys
        int rval_d = 0;

        for (int d = 0; d < self->nd; ++d)
        {
            // keys can be shorter than self->nd.
            // when that happens, it means that the remaining dimensions are "full slices"
            if (d >=PyTuple_Size(key)) 
            {
                CudaNdarray_set_stride(rval, rval_d, CudaNdarray_HOST_STRIDES(self)[d]);
                CudaNdarray_set_dim(rval, rval_d, CudaNdarray_HOST_DIMS(self)[d]);
                ++rval_d;
            }
            else
            {
                PyObject * key_d = PyTuple_GetItem(key, d);

                if (PySlice_Check(key_d))
                {
                    Py_ssize_t start, stop, step, slen;
                    if (PySlice_GetIndicesEx((PySliceObject*)key_d, CudaNdarray_HOST_DIMS(self)[d], &start, &stop, &step, &slen))
                    {
                        Py_DECREF(rval);
                        return NULL;
                    }
                    rval->devdata += start * CudaNdarray_HOST_STRIDES(self)[d];
                    CudaNdarray_set_stride(rval, rval_d, step * CudaNdarray_HOST_STRIDES(self)[d]);
                    CudaNdarray_set_dim(rval, rval_d, slen);
                    if (0)
                    {
                        std::cerr << "start " << start << "\n";
                        std::cerr << "stop " << stop << "\n";
                        std::cerr << "step " << step << "\n";
                        std::cerr << "slen " << slen << "\n";
                    }
                    ++rval_d;
                }
                else if ((intobj=PyNumber_Int(key_d)))
                {
                    assert(PyArray_IsAnyScalar(key_d));
                    int d_idx = PyInt_AsLong(intobj);
                    Py_DECREF(intobj);
                    intobj = NULL;
                    int d_dim = CudaNdarray_HOST_DIMS(self)[d];

                    if ((d_idx >= 0) && (d_idx < d_dim))
                    {
                        //normal indexing
                        rval->devdata += d_idx * CudaNdarray_HOST_STRIDES(self)[d];
                    }
                    else if ((d_idx < 0) && (d_idx >= -d_dim))
                    {
                        //end-based indexing
                        rval->devdata += (d_dim + d_idx) * CudaNdarray_HOST_STRIDES(self)[d];
                    }
                    else
                    {
                        PyErr_SetString(PyExc_IndexError, "index out of bounds");
                        Py_DECREF(rval);
                        return NULL;
                    }
                }
                else
                {
                    PyErr_Clear(); // clear the error set by PyNumber_Int
                    PyErr_SetString(PyExc_IndexError, "index must be either int or slice");
                    Py_DECREF(rval);
                    return NULL;
                }
            }
        }
    }
    if (py_rval)
    {
        if (verbose) fprint_CudaNdarray(stderr, self);
        if (verbose) fprint_CudaNdarray(stderr, rval);
    }
    else
    {
        PyErr_SetString(PyExc_NotImplementedError, "Unknown key type");
        return NULL;
    }
    return py_rval;
}

// Will by called by __setitem__ in Python
// See http://docs.python.org/dev/py3k/c-api/object.html#PyObject_SetItem
// Doesn't handle broadcasting, e.g. a[:] = 5
// Can only be assigned from a CudaNdarray on the right side
static int
CudaNdarray_setitem(PyObject *o, PyObject  *key, PyObject  *v)
{
    if(!CudaNdarray_Check(o) || !CudaNdarray_Check(v))
    {
        PyErr_SetString(PyExc_TypeError, "both left and right of setitem must be CudaNdarrays");
        return -1;
    }

    CudaNdarray* rval = (CudaNdarray*)CudaNdarray_Subscript(o, key);

    if(rval == NULL)
    {
        // Actually error string was probably set if we get a NULL, so we leave it as it is
        //PyErr_SetString(PyExc_RuntimeError, "__getitem__ returned an error");
        return -1;
    }
    else if((rval != (CudaNdarray*)o && rval->data_allocated) ||
             (rval != (CudaNdarray*)o && rval->base != o))
    {
        // This case shouldn't happen, based on what I see in Subscript
        // but just in case it happens sometime in the future
        PyErr_SetString(PyExc_RuntimeError, "__getitem__ must return a CudaNdarray that refers to the original CudaNdarray, not a copy.");
        Py_DECREF(rval);
        return -1;
    }

    if (cnda_copy_structure_to_device(rval))
    {
        PyErr_SetString(PyExc_RuntimeError, "CudaNdarray_setitem: syncing structure to device failed");
        Py_DECREF(rval);
        return NULL;
    }

    CudaNdarray *viewCopyForComparison = 
            (CudaNdarray*)CudaNdarray_View(rval);
    PyObject *baseSavedForComparison = rval->base;

    if(!viewCopyForComparison)
    {
        PyErr_SetString(PyExc_RuntimeError, "__setitem__ could not allocate a view to verify copy results.");
        Py_DECREF((PyObject*)rval);
        return -1;
    }
 
    if(CudaNdarray_CopyFromCudaNdarray(rval, (CudaNdarray*)v))
    {
        Py_DECREF(viewCopyForComparison);
        Py_DECREF((PyObject*)rval);
        return -1;
    }
    
    // Check that copy didn't modify shape or strides
    assert (CudaNdarray_EqualAndIgnore(viewCopyForComparison, rval, 1, 1));
    assert (rval->base == baseSavedForComparison);
    assert (rval->dev_structure_fresh);
    Py_DECREF((PyObject*)viewCopyForComparison);
    
    return 0;
}
 

PyMappingMethods CudaNdarrayMappingMethods = {
    CudaNdarray_len, //lenfunc mp_length;               __len__
    CudaNdarray_Subscript, //binaryfunc mp_subscript;   __getitem__
    CudaNdarray_setitem //objobjargproc mp_ass_subscript;                __setitem__
};

////////////////////
//
////////////////////

static PyObject *
CudaNdarray_get_shape(CudaNdarray *self, void *closure)
{
    if (self->nd < 0)
    {
        PyErr_SetString(PyExc_ValueError, "CudaNdarray not initialized");
        return NULL;
    }
    PyObject * rval = PyTuple_New(self->nd);
    for (int i = 0; i < self->nd; ++i)
    {
        if (!rval || PyTuple_SetItem(rval, i, PyInt_FromLong(CudaNdarray_HOST_DIMS(self)[i])))
        {
            Py_XDECREF(rval);
            return NULL;
        }

    }
    return rval;
}

static int
CudaNdarray_set_shape(CudaNdarray *self, PyObject *value, void *closure)
{
    PyErr_SetString(PyExc_NotImplementedError, "TODO: call reshape");
    return -1;
}

static PyObject *
CudaNdarray_get_strides(CudaNdarray *self, void *closure)
{
    if (self->nd < 0)
    {
        PyErr_SetString(PyExc_ValueError, "CudaNdarray not initialized");
        return NULL;
    }
    PyObject * rval = PyTuple_New(self->nd);
    for (int i = 0; i < self->nd; ++i)
    {
        if (!rval || PyTuple_SetItem(rval, i, PyInt_FromLong(CudaNdarray_HOST_STRIDES(self)[i])))
        {
            Py_XDECREF(rval);
            return NULL;
        }

    }
    return rval;
}

static int
CudaNdarray_set_strides(CudaNdarray *self, PyObject *value, void *closure)
{
    PyErr_SetString(PyExc_NotImplementedError, "");
    return -1;
}

static PyObject *
CudaNdarray_get_dev_data(CudaNdarray *self, void *closure)
{
    float * p =  CudaNdarray_DEV_DATA(self);
    //printf("get_dev_data %p %li \n", p, (long int)p );
    return PyInt_FromLong((long int) CudaNdarray_DEV_DATA(self));
}

static int
CudaNdarray_set_dev_data(CudaNdarray *self, PyObject *value, void *closure)
{
    long int newdevdata = PyInt_AsLong(value);
    //printf("set_dev_data %p %li \n",(float*)newdevdata ,newdevdata);
    if (PyErr_Occurred())
    {
        return -1;
    }
    return  CudaNdarray_set_device_data(self, (float*)newdevdata, (CudaNdarray*)self->base);
}

static PyObject *
CudaNdarray_get_dtype(CudaNdarray *self, void *closure)
{
    return PyString_FromString("float32");
}

static PyGetSetDef CudaNdarray_getset[] = {
    {"shape", 
        (getter)CudaNdarray_get_shape, 
        (setter)CudaNdarray_set_shape, 
        "shape of this ndarray (tuple)",
        NULL},
    {"_strides", 
        (getter)CudaNdarray_get_strides, 
        (setter)CudaNdarray_set_strides, 
        "data pointer strides (in elements)",
        NULL},
    {"_dev_data", 
        (getter)CudaNdarray_get_dev_data, 
        (setter)CudaNdarray_set_dev_data,
        "device data pointer",
        NULL},
    {"dtype", 
        (getter)CudaNdarray_get_dtype, 
        NULL,
        "The dtype of the element. Now always float32",
        NULL},
    {"size",
        (getter)CudaNdarray_SIZE_Object,
        NULL,
        "Return the number of element in this objects.",
        NULL},

    {NULL, NULL, NULL, NULL}  /* Sentinel */
};



static PyTypeObject CudaNdarrayType = 
{
    PyObject_HEAD_INIT(NULL)
    0,                         /*ob_size*/
    "CudaNdarray",             /*tp_name*/
    sizeof(CudaNdarray),       /*tp_basicsize*/
    0,                         /*tp_itemsize*/
    (destructor)CudaNdarray_dealloc, /*tp_dealloc*/
    0,                         /*tp_print*/
    0,                         /*tp_getattr*/
    0,                         /*tp_setattr*/
    0,                         /*tp_compare*/
    0,                         /*tp_repr*/
    &CudaNdarrayNumberMethods, /*tp_as_number*/
    0,                         /*tp_as_sequence*/
    &CudaNdarrayMappingMethods,/*tp_as_mapping*/
    0,                         /*tp_hash */
    0,                         /*tp_call*/
    0,                         /*tp_str*/
    0,                         /*tp_getattro*/
    0,                         /*tp_setattro*/
    0,                         /*tp_as_buffer*/
    Py_TPFLAGS_DEFAULT | Py_TPFLAGS_BASETYPE | Py_TPFLAGS_CHECKTYPES, /*tp_flags*/
    "CudaNdarray objects",     /* tp_doc */
    0,                         /* tp_traverse */
    0,                         /* tp_clear */
    0,                         /* tp_richcompare */
    0,                         /* tp_weaklistoffset */
    0,                         /* tp_iter */
    0,                         /* tp_iternext */
    CudaNdarray_methods,       /* tp_methods */
    CudaNdarray_members,       /* tp_members */
    CudaNdarray_getset,        /* tp_getset */
    0,                         /* tp_base */
    0,                         /* tp_dict */
    0,                         /* tp_descr_get */
    0,                         /* tp_descr_set */
    0,                         /* tp_dictoffset */
    (initproc)CudaNdarray_init,/* tp_init */
    0,                         /* tp_alloc */
    CudaNdarray_new,           /* tp_new */
};

PyObject *
CudaNdarray_gpu_init(PyObject* _unsed, PyObject * args)
{
  int card_nb=0;

  if (! PyArg_ParseTuple(args, "|i", &card_nb))
    return NULL; 

  int deviceCount;

  cudaError err = cudaGetDeviceCount(&deviceCount);
  if( cudaSuccess != err) {
    //TODO: put this as a warning and let theano continue on the cpu...
    PyErr_Format(PyExc_RuntimeError, "ERROR: Not able to get the number of gpu available.");
    return NULL;
  }
  if (deviceCount <= 0) {
    //TODO: put this as a warning and let theano continue on the cpu...
    PyErr_Format(PyExc_RuntimeError, "ERROR: Can't use the GPU, no devices supporting CUDA.\n");
    return NULL;
  }
  if(card_nb<0 || card_nb>(deviceCount-1)){
    PyErr_Format(PyExc_RuntimeError, "ERROR: bad device number %d. Their is only %d device available\n",
		 card_nb, deviceCount);
    return NULL;
  }

  cudaDeviceProp deviceProp;
  err=cudaGetDeviceProperties(&deviceProp, card_nb);
  if( cudaSuccess != err) {
    PyErr_Format(PyExc_RuntimeError, "ERROR: Was not able to get the property of the gpu %i.",
		 card_nb);
    exit(-1);
  }

  if(deviceProp.major == 9999 && deviceProp.minor == 9999 ){
    PyErr_Format(PyExc_RuntimeError, "WARNING: Their is no device that support CUDA.\n");
    return NULL;    
  }
  
  fprintf(stderr, "Using gpu device %d: %s\n", card_nb, deviceProp.name);

  err = cudaSetDevice(card_nb);
  if( cudaSuccess != err) {
    PyErr_Format(PyExc_RuntimeError, "ERROR: Was not able to set the device. %s\n", cudaGetErrorString(err));
    return NULL;
  }

  Py_INCREF(Py_None);
  return Py_None;
}

PyObject *
CudaNdarray_Dot(PyObject* _unsed, PyObject * args)
{
    PyObject *l=NULL;
    PyObject *r=NULL;
    PyObject * rval = NULL;

    if (! PyArg_ParseTuple(args, "OO", &l, &r))
        return NULL; 

    if (!CudaNdarray_Check(l) || !CudaNdarray_Check(r))
    {
        PyErr_SetString(PyExc_TypeError, "CudaNdarray arguments required ");
        goto CudaNdarray_dot_fail;
    }
    if (((CudaNdarray*)l)->nd != 2)
    {
        PyErr_SetString(PyExc_TypeError, "need 2d CudaNdarray arg for now");
        goto CudaNdarray_dot_fail;
    }
    if (((CudaNdarray*)r)->nd != 2)
    {
        PyErr_SetString(PyExc_TypeError, "need 2d CudaNdarray arg for now");
        goto CudaNdarray_dot_fail;
    }
    rval = CudaNdarray_new_null();
    if (!rval)
    {
        goto CudaNdarray_dot_fail;
    }
    int dims[2];
    dims[0] = CudaNdarray_HOST_DIMS((CudaNdarray*)l)[0];
    dims[1] = CudaNdarray_HOST_DIMS((CudaNdarray*)r)[1];
    if (CudaNdarray_alloc_contiguous((CudaNdarray*)rval, 2, dims))
    {
        goto CudaNdarray_dot_fail;
    }
    if (CudaNdarray_gemm(1.0, (CudaNdarray*)l, (CudaNdarray*)r, 0.0, (CudaNdarray*)rval))
    {
        goto CudaNdarray_dot_fail;
    }

    return rval;

    CudaNdarray_dot_fail:
    Py_XDECREF(rval);
    return NULL;
}

static PyObject * 
filter(PyObject* __unsed_self, PyObject *args) // args = (data, broadcastable, strict)
{
    /*
     * TODO: DOC what this function should do in the various cases of
     * What is 'strict' supposed to mean in the context of this function?
     * What do we do with input that could be interpreted as matching the broadcastable pattern in strict vs. non-strict cases?
     *
     */
    PyObject *py_data=NULL;
    PyArrayObject * data = NULL;
    int strict = 0;
    PyObject * broadcastable=NULL;
    PyObject * storage=NULL;
    CudaNdarray * rval=NULL;

    //Python object references which are provided to the caller are borrowed references
    if (!PyArg_ParseTuple(args, "OOiO", &py_data, &broadcastable, &strict, &storage)) return NULL;

    if (!PyTuple_Check(broadcastable)){
        PyErr_SetString(PyExc_TypeError, "broadcastable arg should be a tuple of int.");
        return NULL;
    }
    Py_INCREF(py_data);
    Py_INCREF(broadcastable);

    CudaNdarray * cnda = (CudaNdarray*)py_data;

    if (strict or CudaNdarray_Check(py_data))
    {
        //TODO: support non-strict "casting" from a vt to the broadcastable/type/size that we need.
        if (!CudaNdarray_Check(py_data)) 
        {
            Py_DECREF(py_data);
            Py_DECREF(broadcastable);
            PyErr_SetString(PyExc_TypeError, "strict mode requires CudaNdarray");
            return NULL;
        }
        if (cnda->nd != PyTuple_Size(broadcastable))
        {
            Py_DECREF(py_data);
            Py_DECREF(broadcastable);
            PyErr_Format(PyExc_TypeError, "Wrong rank: %i vs %li", cnda->nd, (long)PyTuple_Size(broadcastable));
            return NULL;
        }
        for (int i = 0; i < cnda->nd; ++i)
        {
            if ((CudaNdarray_HOST_DIMS(cnda)[i] > 1) and PyInt_AsLong(PyTuple_GetItem(broadcastable, Py_ssize_t(i))))
            {
                PyErr_Format(PyExc_TypeError, "Non-unit size in broadcastable vt dimension %i", i);
                Py_DECREF(py_data);
                Py_DECREF(broadcastable);
                return NULL;
            }
        }
        Py_DECREF(broadcastable);
        return py_data;
    }
    else
    {
        data = (PyArrayObject*)PyArray_FromObject(py_data, REAL_TYPENUM, PyTuple_Size(broadcastable), PyTuple_Size(broadcastable));
        if (!data)
        {
            //err message already defined
            Py_DECREF(py_data);
            Py_DECREF(broadcastable);
            return NULL;
        }
        for (int i = 0; i < data->nd; ++i)
        {
            if ((data->dimensions[i] > 1) and PyInt_AsLong(PyTuple_GetItem(broadcastable, Py_ssize_t(i))))
            {
                PyErr_Format(PyExc_TypeError, "Non-unit size in broadcastable dimension %i", i);
                Py_DECREF(data);
                Py_DECREF(py_data);
                Py_DECREF(broadcastable);
                return NULL;
            }
        }
        if (storage && CudaNdarray_Check(storage))
        {
            rval = (CudaNdarray*) storage;
            Py_INCREF(rval);
        }
        else
        {
            rval = (CudaNdarray*) CudaNdarray_new_null();
        }
        if (rval)
        {
            if (CudaNdarray_CopyFromArray(rval, data))
            {
                Py_DECREF(rval);
                rval = NULL;
            }
            Py_DECREF(data);
            Py_DECREF(py_data);
            Py_DECREF(broadcastable);
        }
        return (PyObject*)rval;
    }
}

static PyMethodDef module_methods[] = {
    {"dot", CudaNdarray_Dot, METH_VARARGS, "Returns the matrix product of two CudaNdarray arguments."},
    {"gpu_init", CudaNdarray_gpu_init, METH_VARARGS, "Allow to select the gpu card to use."},
    {"filter", filter, METH_VARARGS, "filter(obj, broadcastable, strict, storage) returns a CudaNdarray initialized to obj if it matches the constraints of broadcastable.  strict=True prevents any numeric casting. If storage is a CudaNdarray it may be overwritten and used as the return value."},    
    {"outstanding_mallocs", outstanding_mallocs, METH_VARARGS, "how many more mallocs have been called than free's"},
    {NULL, NULL, NULL, NULL}  /* Sentinel */
};

#ifndef PyMODINIT_FUNC  /* declarations for DLL import/export */
#define PyMODINIT_FUNC void
#endif
PyMODINIT_FUNC
initcuda_ndarray(void) 
{
    import_array();

    PyObject* m;

    if (PyType_Ready(&CudaNdarrayType) < 0)
        return;

    m = Py_InitModule3("cuda_ndarray", module_methods,
                       "Example module that creates an extension type.");

    if (m == NULL)
        return;

    Py_INCREF(&CudaNdarrayType);
    PyModule_AddObject(m, "CudaNdarray", (PyObject *)&CudaNdarrayType);

    //    cublasInit();
    if (0&&CUBLAS_STATUS_SUCCESS != cublasGetError())
    {
        std::cerr << "WARNING: initcuda_ndarray: error initializing device\n";
    }
    if (0) //TODO: is this necessary?
    {
        int deviceId = 0; // TODO: what number goes here?
        cudaSetDevice(deviceId);
        cudaError_t err = cudaGetLastError();
        if( cudaSuccess != err) 
        {
            std::cerr << "Error in SetDevice:" << cudaGetErrorString(err) << "\n";
        }                         
    }
}


//////////////////////////////////////
//
// C API FOR CudaNdarray
//
//////////////////////////////////////

int 
CudaNdarray_Check(const PyObject * ob)
{
    //TODO: doesn't work with inheritance
    return CudaNdarray_CheckExact(ob);
}
int 
CudaNdarray_CheckExact(const PyObject * ob)
{
    return ((ob->ob_type == &CudaNdarrayType) ? 1 : 0);
}

PyObject * 
CudaNdarray_New(int nd)
{
    CudaNdarray *self = (CudaNdarray *)CudaNdarrayType.tp_alloc(&CudaNdarrayType, 0);
    if (self == NULL) 
    {
        PyErr_SetString(PyExc_RuntimeError, "CudaNdarray_new_null failed to allocate self");
        return NULL;
    }
    CudaNdarray_null_init(self);
    
    if (nd == 0)
    {
        self->nd = 0;
    }
    else if (nd > 0)
    {
        if (CudaNdarray_set_nd(self, nd))
        {
            Py_DECREF(self);
            return NULL;
        }
    }
    ++_outstanding_mallocs[1];
    return (PyObject *)self;
}



//////////////////////////////
//
// Published helper functions
//
//////////////////////////////

int 
cublas_init() 
{
    cublasInit();
    if (CUBLAS_STATUS_SUCCESS != cublasGetError())
    {
        PyErr_SetString(PyExc_RuntimeError, "error initializing device");
        return -1;
    }
    return 0;
}
int 
cublas_shutdown() 
{
    cublasShutdown();
    if (CUBLAS_STATUS_SUCCESS != cublasGetError())
    {
        PyErr_SetString(PyExc_RuntimeError, "error shutting down device");
        return -1;
    }
    return 0;
}

int 
CudaNdarray_CopyFromArray(CudaNdarray * self, PyArrayObject*obj)
{
    int err = CudaNdarray_alloc_contiguous(self, obj->nd, obj->dimensions);
    if (err) {
        return err;
    }

    int typenum = PyArray_TYPE(obj);
    if (typenum != REAL_TYPENUM)
    {
        PyErr_SetString(PyExc_TypeError, "can only copy from float arrays");
        return -1;
    }
    assert( 4 ==  PyArray_ITEMSIZE(obj));
    PyObject * py_src = PyArray_ContiguousFromAny((PyObject*)obj, typenum, self->nd, self->nd);
    if (!py_src) {
        return -1;
    }
    cublasSetVector(PyArray_SIZE(py_src),
            sizeof(real), 
            PyArray_DATA(py_src), 1,
            self->devdata, 1);
    CNDA_THREAD_SYNC;
    if (CUBLAS_STATUS_SUCCESS != cublasGetError())
    {
        PyErr_SetString(PyExc_RuntimeError, "error copying data to device memory");
        Py_DECREF(py_src);
        return -1;
    }
    Py_DECREF(py_src);
    return 0;
}
bool 
CudaNdarray_is_c_contiguous(const CudaNdarray * self)
{
    bool c_contiguous = true;
    int size = 1;
    for (int i = self->nd-1; (i >= 0) and c_contiguous; --i)
    {
        if (CudaNdarray_HOST_DIMS(self)[i] == 1)
            continue;
        //std::cerr << i << " "<< str << "BBBB\n";
        if (CudaNdarray_HOST_STRIDES(self)[i] != size)
        {
            c_contiguous = false;
        }
        size = size * CudaNdarray_HOST_DIMS(self)[i];
    }
    return c_contiguous;
}
PyObject *
CudaNdarray_new_null()
{
    //TODO: this function is deprecated... do not use. Consider removing.
    return CudaNdarray_New(-1);
}
PyObject *
CudaNdarray_new_nd(int nd)
{
    CudaNdarray * rval = (CudaNdarray*) CudaNdarray_new_null();
    if (!rval || CudaNdarray_set_nd(rval, nd))
    {
        Py_XDECREF(rval);
        rval = NULL;
    }
    return (PyObject *) rval;
}

int CudaNdarray_set_device_data(CudaNdarray * self, float * data, CudaNdarray * base)
{
    if (self->data_allocated)
    {
        assert(self->devdata);
        if (device_free(self->devdata))
        {
            self->devdata = NULL;
            self->data_allocated = 0;
            return -1;
        }
    }
    //N.B. XDECREF and XINCREF are no-ops for NULL pointers
    if (self->base != (PyObject*)base)
    {
        Py_XDECREF(self->base);
        self->base = (PyObject*)base;
        Py_XINCREF(self->base);
    }
    self->data_allocated = 0;
    self->devdata = data;
    return 0;
}

static __global__ void k_copy_1d(const int N, const float * x, const int sx, float * y, const int sy)
{
    for (int i = threadIdx.x + blockIdx.x * blockDim.x; i < N; i += gridDim.x*blockDim.x)
    {
        y[i*sy] = x[i*sx];
    }
}

//copy from other into self
int CudaNdarray_CopyFromCudaNdarray(CudaNdarray * self, CudaNdarray * other)
{
    int verbose = 0;
    //standard elemwise size checks
    if (self->nd == -1)
    {
        PyErr_SetString(PyExc_TypeError, "can't copy into un-initialized CudaNdarray");
        return -1;
    }
    if (self->nd != other->nd)
    {
        PyErr_SetString(PyExc_TypeError, "need same number of dims");
        return -1;
    }
    //standard elemwise dim checks (also compute total size)
    unsigned int size = 1;
    for (int i = 0; i< self->nd; ++i)
    {
        if (CudaNdarray_HOST_DIMS(self)[i] != CudaNdarray_HOST_DIMS(other)[i])
        {
            PyErr_SetString(PyExc_TypeError, "need same dimensions");
            return -1;
        }
        size *= (unsigned int) CudaNdarray_HOST_DIMS(self)[i];
    }
    if (0 == size)
    {
        return 0; //nothing to copy, we're done.
    }
    if (CudaNdarray_is_c_contiguous(self) && CudaNdarray_is_c_contiguous(other))
    {
        cublasScopy(size, CudaNdarray_DEV_DATA(other), 1, CudaNdarray_DEV_DATA(self), 1);
        if (CUBLAS_STATUS_SUCCESS != cublasGetError())
        {
            PyErr_SetString(PyExc_RuntimeError, "Error copying memory");
            return -1;
        }
        return 0;
    }
    //TODO: rewrite these copy operations to be more efficient
    //      See, for example the transpose example in the cuda_sdk.
    switch (self->nd)
    {
        case 0: // scalar
            {
                assert (size==1);
                cublasScopy(1, CudaNdarray_DEV_DATA(other), 1, CudaNdarray_DEV_DATA(self), 1);
                CNDA_THREAD_SYNC;
                if (CUBLAS_STATUS_SUCCESS != cublasGetError())
                {
                    PyErr_SetString(PyExc_RuntimeError, "Error copying memory");
                    return -1;
                }
            }; break;
        case 1: // vector
            {
                if (verbose) fprintf(stderr, "Copying non-contiguous vector\n");
                if (verbose) fprint_CudaNdarray(stderr, other);
                unsigned int n_blocks = std::min(size, (unsigned int)NUM_VECTOR_OP_BLOCKS);
                unsigned int n_threads = std::min(ceil_intdiv(size, n_blocks), (unsigned int)NUM_VECTOR_OP_THREADS_PER_BLOCK);
                k_copy_1d<<<n_blocks, n_threads>>>(size,
                        CudaNdarray_DEV_DATA(other), CudaNdarray_HOST_STRIDES(other)[0],
                        CudaNdarray_DEV_DATA(self), CudaNdarray_HOST_STRIDES(self)[0]);
                CNDA_THREAD_SYNC;
                cudaError_t err = cudaGetLastError();
                if( cudaSuccess != err) 
                {
                    PyErr_Format(PyExc_RuntimeError, "Cuda error: %s: %s. (n_blocks=%i, n_threads_per_block=%i)\n", "k_copy_1d", cudaGetErrorString(err), n_blocks, n_threads);
                    return -1;
                }                         
            }; break;
        default:
            {
                assert (cudaSuccess == cudaGetLastError());
                // call worker routine
                unsigned int n_blocks = std::min(size, (unsigned int)NUM_VECTOR_OP_BLOCKS);
                unsigned int threads_per_block = std::min(ceil_intdiv(size, n_blocks), (unsigned int)NUM_VECTOR_OP_THREADS_PER_BLOCK);
                //copy from other into self
                k_elemwise_unary_rowmajor_copy<<<n_blocks, threads_per_block>>>(
                        size, 
                        (unsigned int)other->nd,
                        (const int *)CudaNdarray_DEV_DIMS(other),
                        (const float*)CudaNdarray_DEV_DATA(other), (const int *)CudaNdarray_DEV_STRIDES(other),
                        CudaNdarray_DEV_DATA(self),  (const int *)CudaNdarray_DEV_STRIDES(self));
                CNDA_THREAD_SYNC;
                cudaError_t err = cudaGetLastError();
                if( cudaSuccess != err) 
                {
                    //fprint_CudaNdarray(stderr, self);
                    //fprint_CudaNdarray(stderr, other);
                    PyErr_Format(PyExc_RuntimeError, "Cuda error: %s: %s. (n_blocks=%i, n_threads_per_block=%i)\n", "k_elemwise_unary_rowmajor_copy", cudaGetErrorString(err), n_blocks, threads_per_block);
                    return -1;
                }                         
            }
    };
    return 0;
}

int CudaNdarray_gemm(float alpha, const CudaNdarray * A, const CudaNdarray * B, float beta, CudaNdarray * C)
{
    if (A->nd != 2) { PyErr_SetString(PyExc_ValueError, "non-matrix arg to gemm"); return -1; }
    if (B->nd != 2) { PyErr_SetString(PyExc_ValueError, "non-matrix arg to gemm"); return -1; }
    if (C->nd != 2) { PyErr_SetString(PyExc_ValueError, "non-matrix arg to gemm"); return -1; }

    if ((CudaNdarray_HOST_DIMS(A)[1] != CudaNdarray_HOST_DIMS(B)[0])
            || (CudaNdarray_HOST_DIMS(A)[0] != CudaNdarray_HOST_DIMS(C)[0])
            || (CudaNdarray_HOST_DIMS(B)[1] != CudaNdarray_HOST_DIMS(C)[1]))
    { 
        PyErr_Format(PyExc_ValueError, "dimension mismatch in args to gemm (%i,%i)x(%i,%i)->(%i,%i)",
                CudaNdarray_HOST_DIMS(A)[0],
                CudaNdarray_HOST_DIMS(A)[1],
                CudaNdarray_HOST_DIMS(B)[0],
                CudaNdarray_HOST_DIMS(B)[1],
                CudaNdarray_HOST_DIMS(C)[0],
                CudaNdarray_HOST_DIMS(C)[1]);
        return -1; 
    }

    // a matrix has non-unit size and non-unit stride in both directions, we can't operate in-place
    // TODO: make a copy instead of returning in error
    if (((CudaNdarray_HOST_DIMS(A)[0] > 1) && (CudaNdarray_HOST_STRIDES(A)[0] != 1)) && ((CudaNdarray_HOST_DIMS(A)[1] > 1) && (CudaNdarray_HOST_STRIDES(A)[1] != 1)))
    { PyErr_SetString(PyExc_NotImplementedError, "non-unit stride in gemm arg"); return -1; }
    if (((CudaNdarray_HOST_DIMS(B)[0] > 1) && (CudaNdarray_HOST_STRIDES(B)[0] != 1)) && ((CudaNdarray_HOST_DIMS(B)[1] > 1) && (CudaNdarray_HOST_STRIDES(B)[1] != 1)))
    { PyErr_SetString(PyExc_NotImplementedError, "non-unit stride in gemm arg"); return -1; }
    if (((CudaNdarray_HOST_DIMS(C)[0] > 1) && (CudaNdarray_HOST_STRIDES(C)[0] != 1)) && ((CudaNdarray_HOST_DIMS(C)[1] > 1) && (CudaNdarray_HOST_STRIDES(C)[1] != 1)))
    { PyErr_SetString(PyExc_NotImplementedError, "non-unit stride in gemm arg"); return -1; }

    // the unit integer is divided logically into three fields of 4 bits
    // the lowermost 4 bits encode the stride pattern of the output
    // the next higher 4 bits encode the B variable (or y)
    // the next higher 4 bits encode the C variable (or x)
    //
    // the stride pattern for each input is encoded as 0 for unit stride from col to col (Row major)
    //                                                 1 for unit stride from row to row (Col major)

    // a stride of 0 implies a dimension of 1 - so we can actually define
    // a stride of 0 as a 'unit' stride because gemm will never use it.
    int unit = 0;
    if (CudaNdarray_HOST_STRIDES(A)[1] == 1 || CudaNdarray_HOST_STRIDES(A)[1] == 0) {
        unit |= (0x0 << 8);
    } else if (CudaNdarray_HOST_STRIDES(A)[0] == 1 || CudaNdarray_HOST_STRIDES(A)[0] == 0) { 
        unit |= (0x1 << 8);
    } else {
        unit |= (0x2 << 8);
    }
    if (CudaNdarray_HOST_STRIDES(B)[1] == 1 || CudaNdarray_HOST_STRIDES(B)[1] == 0) {
        unit |= (0x0 << 4);
    } else if (CudaNdarray_HOST_STRIDES(B)[0] == 1 || CudaNdarray_HOST_STRIDES(B)[0] == 0) { 
        unit |= (0x1 << 4);
    } else {
        unit |= (0x2 << 4);
    }
    if (CudaNdarray_HOST_STRIDES(C)[1] == 1 || CudaNdarray_HOST_STRIDES(C)[1] == 0) {
        unit |= (0x0 << 0);
    } else if (CudaNdarray_HOST_STRIDES(C)[0] == 1 || CudaNdarray_HOST_STRIDES(C)[0] == 0) { 
        unit |= (0x1 << 0);
    } else {
        unit |= (0x2 << 0);
    }

    // I don't know if cudablas handles negative strides
    assert (CudaNdarray_HOST_STRIDES(A)[0] >= 0) ; // for now
    assert (CudaNdarray_HOST_STRIDES(A)[1] >= 0) ; // for now
    assert (CudaNdarray_HOST_STRIDES(B)[0] >= 0) ; // for now
    assert (CudaNdarray_HOST_STRIDES(B)[1] >= 0) ; // for now
    assert (CudaNdarray_HOST_STRIDES(C)[0] >= 0) ; // for now
    assert (CudaNdarray_HOST_STRIDES(C)[1] >= 0) ; // for now

    /* create appropriate strides for malformed matrices that are row or column
     * vectors
     */
    int sa_0 = (CudaNdarray_HOST_DIMS(A)[0] > 1) ? CudaNdarray_HOST_STRIDES(A)[0] : CudaNdarray_HOST_DIMS(A)[1];
    int sa_1 = (CudaNdarray_HOST_DIMS(A)[1] > 1) ? CudaNdarray_HOST_STRIDES(A)[1] : CudaNdarray_HOST_DIMS(A)[0];
    int sb_0 = (CudaNdarray_HOST_DIMS(B)[0] > 1) ? CudaNdarray_HOST_STRIDES(B)[0] : CudaNdarray_HOST_DIMS(B)[1];
    int sb_1 = (CudaNdarray_HOST_DIMS(B)[1] > 1) ? CudaNdarray_HOST_STRIDES(B)[1] : CudaNdarray_HOST_DIMS(B)[0];
    int sc_0 = (CudaNdarray_HOST_DIMS(C)[0] > 1) ? CudaNdarray_HOST_STRIDES(C)[0] : CudaNdarray_HOST_DIMS(C)[1];
    int sc_1 = (CudaNdarray_HOST_DIMS(C)[1] > 1) ? CudaNdarray_HOST_STRIDES(C)[1] : CudaNdarray_HOST_DIMS(C)[0];

    float* a = CudaNdarray_DEV_DATA(A);
    float* b = CudaNdarray_DEV_DATA(B);
    float* c = CudaNdarray_DEV_DATA(C);
    char N = 'N';
    char T = 'T';
    //std::cerr << (unit/256) MOD 16 << (unit / 16) MOD 16 << unit MOD 16<< '\\n';
    //TODO: recognize the negative stride and make a copy of the offending argument,
    //rather than aborting
#define CHK_STRIDE_SGEMM(T0, T1, D0, D1, D2, a, x, sx, y, sy, b, z, sz) \
    if ((sx > 0) && (sy > 0) && (sz > 0)) { \
        cublasSgemm(T0, T1, D0, D1, D2, a, x, sx, y, sy, b, z, sz); \
    } else { \
        PyErr_SetString(PyExc_NotImplementedError, "negative stride to sGemm");\
        return -1; \
    } 

    switch(unit)
    {
        case 0x000: CHK_STRIDE_SGEMM(N, N, CudaNdarray_HOST_DIMS(C)[1], CudaNdarray_HOST_DIMS(C)[0], CudaNdarray_HOST_DIMS(A)[1], alpha, b, sb_0, a, sa_0, beta, c, sc_0); break;
        case 0x100: CHK_STRIDE_SGEMM(N, T, CudaNdarray_HOST_DIMS(C)[1], CudaNdarray_HOST_DIMS(C)[0], CudaNdarray_HOST_DIMS(A)[1], alpha, b, sb_0, a, sa_1, beta, c, sc_0); break;
        case 0x010: CHK_STRIDE_SGEMM(T, N, CudaNdarray_HOST_DIMS(C)[1], CudaNdarray_HOST_DIMS(C)[0], CudaNdarray_HOST_DIMS(A)[1], alpha, b, sb_1, a, sa_0, beta, c, sc_0); break;
        case 0x110: CHK_STRIDE_SGEMM(T, T, CudaNdarray_HOST_DIMS(C)[1], CudaNdarray_HOST_DIMS(C)[0], CudaNdarray_HOST_DIMS(A)[1], alpha, b, sb_1, a, sa_1, beta, c, sc_0); break;
        case 0x001: CHK_STRIDE_SGEMM(T, T, CudaNdarray_HOST_DIMS(C)[0], CudaNdarray_HOST_DIMS(C)[1], CudaNdarray_HOST_DIMS(A)[1], alpha, a, sa_0, b, sb_0, beta, c, sc_1); break;
        case 0x101: CHK_STRIDE_SGEMM(N, T, CudaNdarray_HOST_DIMS(C)[0], CudaNdarray_HOST_DIMS(C)[1], CudaNdarray_HOST_DIMS(A)[1], alpha, a, sa_1, b, sb_0, beta, c, sc_1); break;
        case 0x011: CHK_STRIDE_SGEMM(T, N, CudaNdarray_HOST_DIMS(C)[0], CudaNdarray_HOST_DIMS(C)[1], CudaNdarray_HOST_DIMS(A)[1], alpha, a, sa_0, b, sb_1, beta, c, sc_1); break;
        case 0x111: CHK_STRIDE_SGEMM(N, N, CudaNdarray_HOST_DIMS(C)[0], CudaNdarray_HOST_DIMS(C)[1], CudaNdarray_HOST_DIMS(A)[1], alpha, a, sa_1, b, sb_1, beta, c, sc_1); break;
        default: PyErr_Format(PyExc_ValueError, "some matrix has no unit stride (unit=%i)", unit);
                 return -1;
    };
    CNDA_THREAD_SYNC;
    cudaError_t err = cudaGetLastError();
    if (CUBLAS_STATUS_SUCCESS != err)
    {
        PyErr_Format(PyExc_RuntimeError, "cublassGemm failed (%s)",cudaGetErrorString(err));
        return -1;
    }
    return 0;
}

/**
 *
 * Precondition:
 *  a->dim[d] == (dims_a[d]==0) ? (1 << log2_dims_a[d]) : dims_a[d]
 *  z->dim[d] == (z_str[d]==0) ? 1 : dims_a[d];
 *
 *  TODO: templatize this function to support other reductions.
 *  All that needs to change is the initial value for sum, and the reduction operator.
 */

static __global__ void kernel_reduce_sum(const unsigned int size_z,
        const unsigned int nd,
        const int * dims_a,
        const int * log2_dims_a,
        const int * a_str,
        const float * a_data,
        const int * z_str,
        float * z_data)
{
    const unsigned int idx = blockIdx.x * blockDim.x + threadIdx.x;
    const unsigned int numThreads = blockDim.x * gridDim.x;

    //structure data contains the strides and dimensions of both a and z
    // a_dim[0], a_dim[1], ... a_dim[nd-1],
    // a_log2dim[0], a_log2dim[1], ... a_log2dim[nd-1],
    // a_str[0], ... a_str[nd-1],
    // z_str[0], ... z_str[nd-1]
    extern __shared__ int structure_data[];
    for (unsigned int i = threadIdx.x; i < nd; i += blockDim.x)
    {
        structure_data[i+0*nd] = dims_a[i];
        structure_data[i+1*nd] = log2_dims_a[i];
        structure_data[i+2*nd] = a_str[i];
        structure_data[i+3*nd] = z_str[i];
    }
    dims_a = structure_data;
    log2_dims_a = structure_data + nd;
    a_str = structure_data + 2*nd;
    z_str = structure_data + 3*nd;

    __syncthreads(); //wait for all the shared structure to be loaded

    for (unsigned int i = idx; i < size_z; i += numThreads)
    {
        unsigned int ii = i;
        const float * a_data_i = a_data;
        float * z_data_i = z_data;
        unsigned int n_reduce_elements = 1;
        unsigned int n_reduce_dims = 0;
        unsigned int reduce_dim0 = nd-1;


        //In this loop, we locate the initial element of the slice that we'd like to reduce with this thread
        //  At the same time, we [re]calculate the size of that slice (n_reduce_elements)
        for (unsigned int d = 0; d < nd; ++d)
        {
            if (a_str[d] && (!z_str[d])) // this means 'd' is a dimension we are reducing over
            {
                n_reduce_elements *= dims_a[d];
                n_reduce_dims += 1;
                reduce_dim0 = (d < reduce_dim0) ? d : reduce_dim0;
            }
            else //'d' is not a dimension that we are reducing over
            {
                unsigned int pos_d;
                if (log2_dims_a[d]==-1) //TODO: when things are working, use this switch
                {
                    // this branch is not preferred, 
                    // because the manual said that integer mod and div operations are slow on gpu
                    pos_d = (ii % dims_a[d]);
                    ii = (ii / dims_a[d]);
                }
                else
                {
                    pos_d = (ii & ((1 << log2_dims_a[d])-1)); //take the lower log2_dims bits
                    ii = (ii >> log2_dims_a[d]);  //shift those lower log2_dims bits off of ii
                }
                a_data_i += pos_d * a_str[d];
                z_data_i += pos_d * z_str[d];
            }
        }
        // now we've got pointers a_data_i and z_data_i into element 0 of the slice over which we are reducing
        // do a similar loop
        
        float sum = 0.0f;
        switch(n_reduce_dims)
        {
            case 0:
                {
                    sum = a_data_i[0];
                } 
                break;
            case 1:
                {
                    const int stride = a_str[reduce_dim0];
                    const float * a_data_i_max = a_data_i + dims_a[reduce_dim0] * stride;
                    while (a_data_i != a_data_i_max)
                    {
                        sum += a_data_i[0];
                        a_data_i += stride;
                    }
                }
                break;
            case 2:
                {
                    int rd = reduce_dim0+1;
                    for (; rd < nd; ++rd)
                    {
                        if (a_str[rd] && (!z_str[rd])) // this means 'rd' is a dimension we are reducing over
                            break;
                    }
                    const int stride0 = a_str[reduce_dim0];
                    const int stride1 = a_str[rd];
                    for (int ii = 0; ii < dims_a[rd]; ++ii)
                    {
                        const float * a_data_ri = a_data_i + ii * stride1;
                        const float * a_data_ri_max = a_data_ri + dims_a[reduce_dim0] * stride0;
                        while (a_data_ri != a_data_ri_max)
                        {
                            sum += a_data_ri[0];
                            a_data_ri += stride0;
                        }
                    }
                }; 
                break;
            default:
                {
                    for (unsigned int reduce_i = 0; reduce_i < n_reduce_elements; ++reduce_i)
                    {
                        //TODO: optimize this loop to work more like theano's Elemwise.  It's serial code.
                        unsigned int reduce_ii = reduce_i;
                        const float * a_data_ri = a_data_i;

                        //This loop finds the element in the a slice to add.
                        for (unsigned int rd = reduce_dim0; rd < nd; ++rd)
                        {
                            unsigned int pos_d;
                            if (a_str[rd] && (!z_str[rd])) // this means 'd' is a dimension we are reducing over
                            {
                                if (log2_dims_a[rd]==-1)
                                {
                                    // this branch is not preferred, 
                                    // because the manual said that integer mod and div operations are slow on gpu
                                    pos_d = (reduce_ii % dims_a[rd]);
                                    reduce_ii = (reduce_ii / dims_a[rd]);
                                }
                                else
                                {
                                    pos_d = (reduce_ii & ((1 << log2_dims_a[rd])-1)); //take the lower log2_dims bits
                                    reduce_ii = (reduce_ii >> log2_dims_a[rd]);  //shift those lower log2_dims bits off of ii
                                }
                                a_data_ri += pos_d * a_str[rd];
                            }
                        }
                        sum += a_data_ri[0];
                    }
                }
        }
        z_data_i[0] = sum;
    }
}

static __global__ void kernel_reduce_sum_1011(
        const unsigned int d0,
        const unsigned int d1,
        const unsigned int d2,
        const unsigned int d3,
        const float *A, const int sA0, const int sA1, const int sA2, const int sA3,
        float * Z, const int sZ0)
{
    const int threadCount = blockDim.x * blockDim.y * blockDim.z;
    const int threadNum = threadIdx.z * blockDim.x * blockDim.y + threadIdx.y * blockDim.x + threadIdx.x;
    extern __shared__ float buf[];
    float mysum = 0.0f;

    if (warpSize != 32)
    {
        return;  //TODO: set error code
    }

    for (int i0 = threadIdx.z; i0 < d0; i0 += blockDim.z)
    {
        float Ai = A[i0 * sA0 + blockIdx.x * sA1 + threadIdx.y * sA2 + threadIdx.x * sA3];
        mysum += Ai;
    }
    buf[threadNum] = mysum;
    __syncthreads();

    // rest of function is handled by one warp
    if (threadNum < warpSize)
    {
        for (int i = threadNum + warpSize; i < threadCount; i += warpSize)
        {
            mysum += buf[i];
        }
        buf[threadNum] = mysum;
        if (threadNum < 16)
        {
            //reduce so that threadNum 0 has the sum of everything
            if(threadNum + 16 < threadCount) buf[threadNum] += buf[threadNum+16];
            if(threadNum + 8 < threadCount) buf[threadNum] += buf[threadNum+8];
            if(threadNum + 4 < threadCount) buf[threadNum] += buf[threadNum+4];
            if(threadNum + 2 < threadCount) buf[threadNum] += buf[threadNum+2];
            if(threadNum + 1 < threadCount) buf[threadNum] += buf[threadNum+1];
            if (threadNum == 0)
            {
                Z[blockIdx.x*sZ0] = buf[0];
            }
        }
    }
}
/**
 * Dimensions in which the self has size 1 and A has size > 1 are considered summing dimensions
 * Dimensions in which self has size > 1 and A has size > 1 are considered non-summing dimensions, and in this case their sizes must be equal.
 */
int 
CudaNdarray_reduce_sum(CudaNdarray * self, CudaNdarray * A)
{
    int verbose = 0;
    //check input rank
    if (self->nd != A->nd)
    {
        PyErr_Format(PyExc_TypeError, "Rank mismatch in CudaNdarray_sum: %i vs %i", self->nd, A->nd);
        return -1;
    }
    for (int i = 0; i < self->nd; ++i)
    {
        if ((CudaNdarray_HOST_DIMS(self)[i] > 1) && (CudaNdarray_HOST_DIMS(self)[i] != CudaNdarray_HOST_DIMS(A)[i]))
        {
            PyErr_Format(PyExc_TypeError, "Dimension mismatch in CudaNdarray_sum: self->dim[%i] == %i , A->dim[%i] = %i",
                    i, CudaNdarray_HOST_DIMS(self)[i], i, CudaNdarray_HOST_DIMS(A)[i]);
            return -1;
        }
    }

    int n_summations = (unsigned int)CudaNdarray_SIZE(self);
    if (verbose)
    {
        std::cerr << "reduce_sum n_summations " << n_summations  << '\n';
        std::cerr << "reduce_sum nd " << self->nd  << '\n';
        fprint_CudaNdarray(stderr, A);
        fprint_CudaNdarray(stderr, self);
    }
    if (0 && (A->nd == 4) //check to see if kernel_reduce_sum_1011 applies
            && (CudaNdarray_HOST_DIMS(self)[0] == 1)
            && (CudaNdarray_HOST_DIMS(self)[2] == 1)
            && (CudaNdarray_HOST_DIMS(self)[3] == 1)
       )
    {
        dim3 n_threads(CudaNdarray_HOST_DIMS(A)[3], CudaNdarray_HOST_DIMS(A)[2]);
        dim3 n_blocks(CudaNdarray_HOST_DIMS(A)[1]);
        while (n_threads.x * n_threads.y * n_threads.z < NUM_VECTOR_OP_THREADS_PER_BLOCK) ++n_threads.z;
        n_threads.z -= 1;
        if (n_threads.z > 64) n_threads.z = 64;
        if (n_threads.z)
        {
            if (verbose) printf("trying kernel_reduce_sum_1011\n");
            int n_shared = sizeof(float) * n_threads.x * n_threads.y * n_threads.z;
            kernel_reduce_sum_1011<<<n_blocks, n_threads, n_shared>>>(
                    CudaNdarray_HOST_DIMS(A)[0],
                    CudaNdarray_HOST_DIMS(A)[1],
                    CudaNdarray_HOST_DIMS(A)[2],
                    CudaNdarray_HOST_DIMS(A)[3],
                    CudaNdarray_DEV_DATA(A),
                    CudaNdarray_HOST_STRIDES(A)[0],
                    CudaNdarray_HOST_STRIDES(A)[1],
                    CudaNdarray_HOST_STRIDES(A)[2],
                    CudaNdarray_HOST_STRIDES(A)[3],
                    CudaNdarray_DEV_DATA(self),
                    CudaNdarray_HOST_STRIDES(self)[1]);
            CNDA_THREAD_SYNC;
            if (cudaSuccess == cudaGetLastError()) return 0;
            if (verbose) printf("failed, falling back to kernel_reduce_sum\n");
        }
    }

    int n_threads_per_block = std::min(n_summations,
            NUM_VECTOR_OP_THREADS_PER_BLOCK);
    int n_blocks = std::min(ceil_intdiv(n_summations,n_threads_per_block), 
            NUM_VECTOR_OP_BLOCKS);
    int n_structure_cache = self->nd * 4 * sizeof(int);

    if (verbose)
    {
        std::cerr << "n_blocks, n_threads_per_block " << n_blocks << ' ' << n_threads_per_block  << '\n';
    }
    assert (self->nd > 0);
    assert (self->nd == A->nd);
    kernel_reduce_sum<<<n_blocks, n_threads_per_block, n_structure_cache>>>(
            n_summations,
            self->nd,
            CudaNdarray_DEV_DIMS(A),
            CudaNdarray_DEV_LOG2DIMS(A),
            CudaNdarray_DEV_STRIDES(A),
            CudaNdarray_DEV_DATA(A),
            CudaNdarray_DEV_STRIDES(self),
            CudaNdarray_DEV_DATA(self));
    CNDA_THREAD_SYNC;
    cudaError_t err = cudaGetLastError();
    if (cudaSuccess != err) 
    {
        PyErr_Format(PyExc_RuntimeError, "Cuda error: %s: %s.\n", "kernel_reduce_sum", cudaGetErrorString(err));
        return -1;
    }
    return 0;
}
int 
CudaNdarray_reduce_prod(CudaNdarray * self, const CudaNdarray * A)
{
    PyErr_SetString(PyExc_NotImplementedError, "");
    return -1;
}
int 
CudaNdarray_reduce_min(CudaNdarray * self, const CudaNdarray * A)
{
    PyErr_SetString(PyExc_NotImplementedError, "");
    return -1;
}
int 
CudaNdarray_reduce_max(CudaNdarray * self, const CudaNdarray * A)
{
    PyErr_SetString(PyExc_NotImplementedError, "");
    return -1;
}

/**
 *
 *  pattern is a permutation of [0, 1, ... self->nd-1] with the following twists:
 *  - an element 'd' of the permutation can be dropped if CudaNdarray_HOST_DIMS(self)[d] == 1
 *  - any number of '-1' elements can be in the pattern, and they will cause new ranks (with dim==1) to be inserted.
 *
 *  For example, if CudaNdarray_HOST_DIMS(self) == [4, 5, 1, 6], and pattern = [0,3,-1,-1, 1], then CudaNdarray_HOST_DIMS(self) would be modified to become:
 *     [4, 6, 1, 1, 5] (we dropped the original dim[2]==1, and inserted two singleton dimensions with the -1s.
 */
int 
CudaNdarray_dimshuffle(CudaNdarray * self, unsigned int len, const int * pattern)
{
    //TODO: pass a workspace pointer to avoid the internal malloc
    int * newdims = (int *)malloc(sizeof(int) * (len + len + self->nd)); //we tack on the taken buffer here for speed of not having to malloc twice.
    int * newstrides = newdims + len;
    int * dims_taken = newstrides + len;
    if (!newdims)
    {
        PyErr_SetString(PyExc_MemoryError, "CudaNdarray_dimshuffle: Failed to allocate temporary space");
        return -1;
    }
    for (int i = 0; i < self->nd; ++i)
    {
        dims_taken[i] = 0;
    }
    for (int i = 0; i < len; ++i)
    {
        if (pattern[i] < 0)
        {
            newdims[i] = 1;
            newstrides[i] = 0;
        }
        else
        {
            if ((dims_taken[pattern[i]]) or (pattern[i]>= self->nd))
            {
                PyErr_SetString(PyExc_ValueError, "invalid pattern for Cudandarray_dimshuffle");
                free(newdims);
                return -1;
            }
            newdims[i] = CudaNdarray_HOST_DIMS(self)[pattern[i]];
            newstrides[i] = CudaNdarray_HOST_STRIDES(self)[pattern[i]];
            dims_taken[pattern[i]] = 1;
        }
    }
    //swap this structure in for the one in self, and sync to the card
    if (CudaNdarray_set_nd(self, len))
    {
        free(newdims);
        return -1;
    }
    for (int i = 0; i < len; ++i)
    {
        CudaNdarray_set_dim(self, i, newdims[i]);
        CudaNdarray_set_stride(self, i, newstrides[i]);
    }
    if (cnda_copy_structure_to_device(self))
    {
        free(newdims);
        return -1;
    }
    free(newdims);
    return 0;
}
<|MERGE_RESOLUTION|>--- conflicted
+++ resolved
@@ -533,27 +533,19 @@
 
     if(PyTuple_Check(shape)){
       for (int i = 0; i < rval_nd; ++i)
-	{
-	  rval_dims[i] = PyInt_AsLong(PyTuple_GetItem(shape, i)); //GetItem returns borrowed reference
-	  if (PyErr_Occurred()) //error in AsLong
-	    {
-	      free(rval_dims);
+    {
+      rval_dims[i] = PyInt_AsLong(PyTuple_GetItem(shape, i)); //GetItem returns borrowed reference
+      if (PyErr_Occurred()) //error in AsLong
+        {
+          free(rval_dims);
             return NULL;
-<<<<<<< HEAD
-	    }
-	  if(rval_dims[i]<=0){
-	    PyErr_Format(PyExc_ValueError, "Reshape has invalid dimension %i (must be >0)",rval_dims[i]);
-	    free(rval_dims);
-	    return NULL;
-	  }
-	  rval_size = rval_size * rval_dims[i];
-=======
-        }
-	if(rval_dims[i]<0){
-	    PyErr_Format(PyExc_ValueError, "Reshape has invalid dimension %i (must be >=0)",rval_dims[i]);
-	    free(rval_dims);
-	    return NULL;
->>>>>>> 030d2ddd
+        }
+      if(rval_dims[i]<=0){
+        PyErr_Format(PyExc_ValueError, "Reshape has invalid dimension %i (must be >0)",rval_dims[i]);
+        free(rval_dims);
+        return NULL;
+      }
+      rval_size = rval_size * rval_dims[i];
 	}
     }else{
       rval_size = PyInt_AsLong(shape);
