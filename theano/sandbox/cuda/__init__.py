--- conflicted
+++ resolved
@@ -115,11 +115,7 @@
             handle_shared_float32(True)
             use.device_number = device
         except RuntimeError, e:
-<<<<<<< HEAD
-            logging.getLogger('theano.sandbox.cuda').warning("WARNING: Won't use the GPU as the initialisation of device %i failed. %s" %(device, e))
-=======
-            logging.getLogger('theano_cuda_ndarray').warning("ERROR: Not using GPU. Initialisation of device %i failed. %s" %(device, e))
->>>>>>> 35a423b3
+            _logger.warning("ERROR: Not using GPU. Initialisation of device %i failed. %s" %(device, e))
     elif use.device_number != device:
         logging.getLogger('theano.sandbox.cuda').warning("WARNING: ignoring call to use(%s), GPU number %i is already in use." %(str(device), use.device_number))
     optdb.add_tags('gpu',
